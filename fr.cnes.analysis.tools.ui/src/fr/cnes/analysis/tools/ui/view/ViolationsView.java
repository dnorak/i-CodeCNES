--- conflicted
+++ resolved
@@ -1,842 +1,825 @@
-package fr.cnes.analysis.tools.ui.view;
-
-import java.io.File;
-import java.io.FileOutputStream;
-import java.io.FileWriter;
-import java.io.IOException;
-import java.lang.reflect.InvocationTargetException;
-import java.net.URL;
-import java.util.ArrayList;
-import java.util.Comparator;
-import java.util.HashSet;
-import java.util.List;
-import java.util.Set;
-import java.util.TreeSet;
-import java.util.logging.Level;
-import java.util.logging.Logger;
-
-import javax.xml.XMLConstants;
-import javax.xml.transform.stream.StreamSource;
-import javax.xml.validation.Schema;
-import javax.xml.validation.SchemaFactory;
-import javax.xml.validation.Validator;
-
-import org.eclipse.core.resources.IFile;
-import org.eclipse.core.resources.IProject;
-import org.eclipse.core.resources.ResourcesPlugin;
-import org.eclipse.core.runtime.CoreException;
-import org.eclipse.core.runtime.IProgressMonitor;
-import org.eclipse.core.runtime.Path;
-import org.eclipse.jface.dialogs.MessageDialog;
-import org.eclipse.jface.dialogs.ProgressMonitorDialog;
-import org.eclipse.jface.viewers.TreeViewer;
-import org.eclipse.jface.viewers.ViewerFilter;
-import org.eclipse.swt.SWT;
-import org.eclipse.swt.events.ModifyEvent;
-import org.eclipse.swt.events.ModifyListener;
-import org.eclipse.swt.events.SelectionAdapter;
-import org.eclipse.swt.events.SelectionEvent;
-import org.eclipse.swt.layout.GridData;
-import org.eclipse.swt.layout.GridLayout;
-import org.eclipse.swt.widgets.Button;
-import org.eclipse.swt.widgets.Composite;
-import org.eclipse.swt.widgets.Text;
-import org.eclipse.swt.widgets.Tree;
-import org.eclipse.ui.IDecoratorManager;
-import org.eclipse.ui.PlatformUI;
-import org.eclipse.ui.actions.WorkspaceModifyOperation;
-import org.eclipse.ui.part.ViewPart;
-import org.jdom2.Attribute;
-import org.jdom2.Document;
-import org.jdom2.Element;
-import org.jdom2.output.Format;
-import org.jdom2.output.XMLOutputter;
-import org.xml.sax.SAXException;
-
-import fr.cnes.analysis.tools.analyzer.datas.Violation;
-import fr.cnes.analysis.tools.ui.exception.EmptyProviderException;
-import fr.cnes.analysis.tools.ui.markers.ViolationErrorMarker;
-import fr.cnes.analysis.tools.ui.markers.ViolationWarningMarker;
-import fr.cnes.analysis.tools.ui.view.violation.treeviewer.IUpdatableAnalysisFilter;
-import fr.cnes.analysis.tools.ui.view.violation.treeviewer.file.FileTreeViewer;
-import fr.cnes.analysis.tools.ui.view.violation.treeviewer.file.FileTreeViewerContentProvider;
-import fr.cnes.analysis.tools.ui.view.violation.treeviewer.file.filter.FileTreeViewerFilter;
-import fr.cnes.analysis.tools.ui.view.violation.treeviewer.rule.RuleTreeViewer;
-import fr.cnes.analysis.tools.ui.view.violation.treeviewer.rule.RuleTreeViewerContentProvider;
-import fr.cnes.analysis.tools.ui.view.violation.treeviewer.rule.filter.RuleViewerFilter;
-
-public class ViolationsView extends ViewPart implements IExportableView {
-
-    /** Logger. **/
-    public final static Logger LOGGER = Logger.getLogger(ViolationsView.class.getName());
-
-    public static final String VIEW_ID = ViolationsView.class.getName();
-
-    public static final String RULE_TREE_VIEWER_TYPE = "RuleTreeViewer";
-
-    /**
-     * FILE_TREE_VIEWER_TYPE
-     */
-    public static final String FILE_TREE_VIEWER_TYPE = "FileTreeViewer";
-
-    /** The project on which was run the displayed analysis */
-    private IProject analysisProject;
-
-    /** The user who ran the analysis */
-    private String author;
-
-    /** The date of the analysis */
-    private String date;
-
-    /** The string to filter results in the TreeViewer */
-    private String searchString = "";
-
-    /** Indicate is violation of level warning must be shown */
-    private boolean showWarning = true;
-    /** Indicate is violation of level error must be shown */
-    private boolean showError = true;
-
-    /**
-     * Contain the identifier of the type of TreeViewer currently being
-     * displayed in the view. By default, the view show a RuleTreeViewer one
-     */
-    private String treeViewerType = RULE_TREE_VIEWER_TYPE;
-
-    /**
-     * The list of all violation used by the TreeViewer of the view, useful to
-     * make an export of the view
-     */
-    private Set<Violation> analysisResults = new TreeSet<>(new Comparator<Violation>() {
-
-        @Override
-        public int compare(final Violation value1, final Violation value2) {
-
-            int res = value1.getRuleId().compareTo(value2.getRuleId());
-            if (res == 0) {
-                res = value1.getFile().getAbsoluteFile()
-                        .compareTo(value2.getFile().getAbsoluteFile());
-            }
-            return res;
-        }
-    });
-
-    /** The viewer which display results. **/
-    private TreeViewer viewer;
-
-    /** Composite contained in the view and displaying it's elements */
-    private Composite parent;
-
-    /**
-     * Constructor with an integer array for table bounds and string array for
-     * the titles, as parameters.
-     */
-    public ViolationsView() {
-        super();
-    }
-
-    /**
-     * Getter for the viewer.
-     * 
-     * @return the viewer
-     */
-    public TreeViewer getViewer() {
-        return this.viewer;
-    }
-
-    /**
-     * Setter for the viewer.
-     * 
-     * @param pViewer
-     *            this.descriptors.clone() set
-     */
-    public void setViewer(final TreeViewer pViewer) {
-        this.viewer = pViewer;
-    }
-
-    /*
-     * (non-Javadoc)
-     * 
-     * @see org.eclipse.ui.part.WorkbenchPart#createPartControl(org.eclipse.swt.
-     * widgets.Composite)
-     */
-    @Override
-    public void createPartControl(final Composite pParent) {
-        LOGGER.finest("Begin createPartControl method");
-        this.parent = pParent;
-        final GridLayout layout = new GridLayout();
-
-        pParent.setLayout(layout);
-        /*
-         * Adding the filter field
-         */
-        final Text search = new Text(pParent, SWT.SEARCH | SWT.CANCEL | SWT.ICON_SEARCH);
-        search.setLayoutData(new GridData(SWT.FILL, SWT.BEGINNING, true, false));
-        search.setMessage("Filter : Enter part of file path, name, rule name or function's name... "
-                + "(not case sensitive)");
-
-        /*
-         * Updating search attribute every time the search field is being
-         * modified.
-         */
-        search.addModifyListener(new ModifyListener() {
-
-            @Override
-            public void modifyText(final ModifyEvent event) {
-                final Text source = (Text) event.getSource();
-                searchString = source.getText();
-                update();
-            }
-
-        });
-
-        /*
-         * Add a selection adapter for the button SWT.CANCEL of the search field
-         * that set the searching field to null when the user click on the
-         * button. Note : SWT.CANCEL do not exist in Windows 7.
-         */
-        search.addSelectionListener(new SelectionAdapter() {
-            public void widgetDefaultSelected(final SelectionEvent event) {
-                if (event.detail == SWT.CANCEL) {
-                    final Text text = (Text) event.getSource();
-                    text.setText("");
-                    update();
-                }
-            }
-        });
-
-        final Button warningBtn = new Button(pParent, SWT.CHECK | SWT.SELECTED);
-        warningBtn.setText("Warning");
-        warningBtn.setSelection(true);
-        final Button errorBtn = new Button(pParent, SWT.CHECK | SWT.CHECK);
-        errorBtn.setText("Error");
-        errorBtn.setSelection(true);
-        warningBtn.addSelectionListener(new SelectionAdapter() {
-            public void widgetSelected(final SelectionEvent event) {
-                final Button btn = (Button) event.getSource();
-                showWarning = btn.getSelection();
-                update();
-            }
-
-        });
-
-        errorBtn.addSelectionListener(new SelectionAdapter() {
-            public void widgetSelected(final SelectionEvent event) {
-                final Button btn = (Button) event.getSource();
-                showError = btn.getSelection();
-                update();
-            }
-        });
-
-        this.createRuleTreeViewer(pParent);
-        layout.numColumns = this.getViewer().getTree().getColumnCount();
-        LOGGER.finest("End createPartControl method");
-    }
-
-    /**
-     * 
-     */
-    public void update() {
-        for (final ViewerFilter filter : this.viewer.getFilters()) {
-            if (filter instanceof IUpdatableAnalysisFilter) {
-                ((IUpdatableAnalysisFilter) filter).update(searchString, showWarning, showError);
-            }
-        }
-        viewer.refresh();
-    }
-
-    /**
-     * This method create the viewer, which is a tree table.
-     * 
-     * @param parent
-     *            the parent composite
-     */
-    private void createRuleTreeViewer(final Composite parent) {
-        LOGGER.finest("Begin createViewer method");
-
-        // Defining overall style for TreeViewer
-        final int scrollStyle = SWT.H_SCROLL | SWT.V_SCROLL;
-        final int selecStyle = SWT.MULTI | SWT.FULL_SELECTION;
-        final int style = scrollStyle | selecStyle;
-        this.viewer = new RuleTreeViewer(parent, style | SWT.FILL);
-        // Make headers and lines of the tree visible
-        final Tree tree = this.viewer.getTree();
-        tree.setHeaderVisible(true);
-        tree.setLinesVisible(true);
-
-        // Expand the tree
-        this.viewer.setAutoExpandLevel(1);
-
-        // Add selection provider which allows to listen to each
-        // selection made on this viewer.
-        this.getSite().setSelectionProvider(this.viewer);
-
-        // TODO: verify XML
-        // Fill tree with values from xml
-        // this.fillView();
-
-        // Layout the viewer
-        final GridData gridData = new GridData();
-        gridData.verticalAlignment = GridData.FILL;
-        gridData.horizontalSpan = this.viewer.getTree().getColumnCount();
-        gridData.grabExcessHorizontalSpace = true;
-        gridData.grabExcessVerticalSpace = true;
-        gridData.horizontalAlignment = GridData.FILL;
-        this.viewer.getTree().setLayoutData(gridData);
-
-        /*
-         * Creating a filter using field search & check buttons Warning and
-         * Error.
-         * 
-         * Show only element selected by the user.
-         */
-        final RuleViewerFilter ruleFilter = new RuleViewerFilter();
-        viewer.addFilter(ruleFilter);
-
-        LOGGER.finest("End createViewer method");
-
-    }
-
-    /**
-     * This method create the viewer, which is a tree table.
-     * 
-     * @param pParent
-     *            the parent composite
-     */
-    private void createFileTreeViewer(final Composite pParent) {
-        LOGGER.finest("Begin createViewer method");
-
-        // Defining overall style for TreeViewer
-        final int scrollStyle = SWT.H_SCROLL | SWT.V_SCROLL;
-        final int selecStyle = SWT.MULTI | SWT.FULL_SELECTION;
-        final int style = scrollStyle | selecStyle;
-        this.viewer = new FileTreeViewer(pParent, style | SWT.FILL);
-        // Make headers and lines of the tree visible
-        final Tree tree = this.viewer.getTree();
-        tree.setHeaderVisible(true);
-        tree.setLinesVisible(true);
-
-        // Expand the tree
-        this.viewer.setAutoExpandLevel(1);
-
-        // Add selection provider which allows to listen to each
-        // selection made on this viewer.
-        this.getSite().setSelectionProvider(this.viewer);
-
-        // TODO: verify XML
-        // Fill tree with values from xml
-        // this.fillView();
-
-        // Layout the viewer
-        final GridData gridData = new GridData();
-        gridData.verticalAlignment = GridData.FILL;
-        gridData.horizontalSpan = this.viewer.getTree().getColumnCount();
-        gridData.grabExcessHorizontalSpace = true;
-        gridData.grabExcessVerticalSpace = true;
-        gridData.horizontalAlignment = GridData.FILL;
-        this.viewer.getTree().setLayoutData(gridData);
-
-        /*
-         * Creating a filter using field search & check buttons Warning and
-         * Error.
-         * 
-         * Show only element selected by the user.
-         */
-        final FileTreeViewerFilter fileFilter = new FileTreeViewerFilter();
-        this.viewer.addFilter(fileFilter);
-
-        LOGGER.finest("End createViewer method");
-
-    }
-
-    /**
-     * Fill view with the values from the xml file
-     */
-    protected void fillView() {
-        // TODO Fille view with XML file
-    }
-
-    /**
-     * Display violations found during analysis in the violations view.
-     * 
-     * @param violations
-     *            the violations to display
-     * @param pDate
-     *            The date of the analysis
-     * @param pAuthor
-     *            The user who ran the analysis
-     * @param pProject
-     *            The project selected while running the analysis
-     */
-    public void display(final List<Violation> violations, final IProject pProject,
-            final String pAuthor, final String pDate) {
-        LOGGER.finest("Begin display(Descriptor[]) method");
-        this.analysisProject = pProject;
-        this.author = pAuthor;
-        this.date = pDate;
-
-        synchronized (this) {
-            final Set<Violation> listInputs = new TreeSet<Violation>(new Comparator<Violation>() {
-
-                @Override
-                public int compare(final Violation viol1, final Violation viol2) {
-                    int res = viol1.getRuleName().split("\\.")[0]
-                            .compareTo(viol2.getRuleName().split("\\.")[0]);
-                    if (res == 0) {
-                        res = viol1.getRuleName().split("\\.")[1]
-                                .compareTo(viol2.getRuleName().split("\\.")[1]);
-                        if (res == 0) {
-                            res = viol1.getRuleName().split("\\.")[2]
-                                    .compareTo(viol2.getRuleName().split("\\.")[2]);
-                            if (res == 0) {
-                                res = viol1.getFile().getAbsolutePath()
-                                        .compareTo(viol2.getFile().getAbsolutePath());
-                                if (res == 0) {
-                                    res = viol1.getLine().compareTo(viol2.getLine());
-                                    if (res == 0) {
-                                        res = viol1.getLocation().compareTo(viol2.getLocation());
-                                    }
-                                }
-                            }
-                        }
-                    }
-                    return res;
-                }
-
-            });
-
-            if (this.treeViewerType.equals(FILE_TREE_VIEWER_TYPE)
-                    && ((FileTreeViewerContentProvider) this.viewer.getContentProvider())
-                            .getConverter().getInputs() != null) {
-                for (final Violation value : ((FileTreeViewerContentProvider) this.getViewer()
-                        .getContentProvider()).getConverter().getInputs()) {
-                    listInputs.add(value);
-                }
-            }
-            if (this.treeViewerType.equals(RULE_TREE_VIEWER_TYPE)
-                    && ((RuleTreeViewerContentProvider) this.viewer.getContentProvider())
-                            .getConverter().getInputs() != null) {
-                for (final Violation value : ((RuleTreeViewerContentProvider) this.getViewer()
-                        .getContentProvider()).getConverter().getInputs()) {
-                    listInputs.add(value);
-                }
-            }
-            for (final Violation value : violations) {
-                listInputs.add(value);
-            }
-
-            this.analysisResults = listInputs;
-
-            this.getViewer().setInput(listInputs.toArray(new Violation[listInputs.size()]));
-        }
-        this.getViewer().refresh();
-        try {
-            this.insertMarkers();
-        } catch (InvocationTargetException exception) {
-            LOGGER.log(Level.WARNING, exception.getClass() + " : " + exception.getMessage(),
-                    exception);
-            MessageDialog.openError(PlatformUI.getWorkbench().getActiveWorkbenchWindow().getShell(),
-                    "Internal Error", "Contact support service : \n" + exception.getMessage());
-        } catch (InterruptedException exception) {
-            LOGGER.log(Level.WARNING, exception.getClass() + " : " + exception.getMessage(),
-                    exception);
-            MessageDialog.openError(PlatformUI.getWorkbench().getActiveWorkbenchWindow().getShell(),
-                    "Internal Error", "Contact support service : \n" + exception.getMessage());
-        }
-
-        LOGGER.finest("End display(Descriptor[]) method");
-    }
-
-    /**
-     * This method insert for each violation detected a new marker on the line
-     * of the violation.
-     * 
-     * @throws InterruptedException
-     * @throws InvocationTargetException
-     */
-    public void insertMarkers() throws InvocationTargetException, InterruptedException {
-        LOGGER.finest("begin method insertMarkers");
-        final ProgressMonitorDialog pmdialog = new ProgressMonitorDialog(
-                PlatformUI.getWorkbench().getActiveWorkbenchWindow().getShell());
-        pmdialog.run(true, true, new WorkspaceModifyOperation() {
-
-            @Override
-            protected void execute(final IProgressMonitor monitor)
-                    throws CoreException, InvocationTargetException, InterruptedException {
-                // create all my markers here
-
-                try {
-
-                    final HashSet<IFile> cleanedFiles = new HashSet<IFile>();
-                    String ruleName, criticity, message = "Violation detected here.";
-                    Integer line;
-                    IFile file;
-                    for (final Violation violation : analysisResults) {
-                        if (violation.getMessage().isEmpty()) {
-                            message = "No message in description. Please refer to CNES RNC.";
-                        } else {
-                            message = violation.getMessage();
-                        }
-                        ruleName = violation.getRuleName();
-                        criticity = PlatformUI.getPreferenceStore()
-                                .getString(violation.getRuleId() + ".Criticity");
-                        line = violation.getLine();
-                        file = ResourcesPlugin.getWorkspace().getRoot()
-                                .getFileForLocation(new Path(violation.getFile().getAbsolutePath()).makeRelativeTo(ResourcesPlugin.getWorkspace().getRoot().getFullPath()));
-
-                        // If the file already has marker of type violations
-                        // then we clean the file once
-                        if (file != null && !cleanedFiles.contains(file)) {
-                            cleanedFiles.add(file);
-                            file.deleteMarkers(
-                                    "fr.cnes.analysis.tools.ui.markers.ViolationErrorMarker", true,
-                                    1);
-                            file.deleteMarkers(
-                                    "fr.cnes.analysis.tools.ui.markers.ViolationWarningMarker",
-                                    true, 1);
-                        }
-                        // Then we add the new markers
-<<<<<<< HEAD
-                        if(file!=null && file.exists()){
-	                        if ("Error".equals(criticity)) {
-	
-	                            // If the criticity is at level "Error" then we pop
-	                            // a
-	                            // new ViolationErrorMarker.
-	                            ViolationErrorMarker.createMarker(file, line, ruleName,
-	                                    ruleName + " | " + message);
-	
-	                        } else if ("Warning".equals(criticity)) {
-	                            // else if the criticity is set on Warning then we
-	                            // pop a ViolationWarningMarker
-	                            // new ViolationErrorDecorator();
-	                            ViolationWarningMarker.createMarker(file, line, ruleName,
-	                                    ruleName + " | " + message);
-	
-	                        } else {
-	                            // Last case shouldn't happen if the criticity is
-	                            // properly set however we had a
-	                            // PROBLEM marker on the line where a rule spotted a
-	                            // problem.
-	                            IMarker markerProblem;
-	                            markerProblem = file.createMarker(IMarker.PROBLEM);
-	                            markerProblem.setAttribute(IMarker.LINE_NUMBER, line);
-	                            markerProblem.setAttribute(IMarker.MESSAGE, ruleName + " | " + message);
-	                            markerProblem.setAttribute("Description", ruleName);
-	                        }
-=======
-                        if ("Error".equals(criticity)) {
-
-                            // If the criticity is at level "Error" then we pop
-                            // a
-                            // new ViolationErrorMarker.
-                            ViolationErrorMarker.createMarker(file, line, ruleName,
-                                    ruleName + " | " + message);
-
-                        } else if ("Warning".equals(criticity)) {
-                            // else if the criticity is set on Warning then we
-                            // pop a ViolationWarningMarker
-                            // new ViolationErrorDecorator();
-                            ViolationWarningMarker.createMarker(file, line, ruleName,
-                                    ruleName + " | " + message);
-
->>>>>>> c5d0dcd5
-                        }
-
-                    }
-                } catch (final CoreException exception) {
-                    LOGGER.log(Level.FINER, exception.getClass() + " : " + exception.getMessage(),
-                            exception);
-                    MessageDialog.openError(
-                            PlatformUI.getWorkbench().getActiveWorkbenchWindow().getShell(),
-                            "Marker problem", exception.getMessage());
-
-                }
-            }
-        });
-        // One time all markers have been insert, we refresh all
-        // decorators.
-
-        final IDecoratorManager manager = PlatformUI.getWorkbench().getDecoratorManager();
-
-        manager.update("fr.cnes.analysis.tools.ui.decorators.violationwarningdecorator");
-        manager.update("fr.cnes.analysis.tools.ui.decorators.violationerrordecorator");
-
-        LOGGER.finest("end method insertMarkers");
-
-    }
-
-    /*
-     * (non-Javadoc)
-     * 
-     * @see org.eclipse.ui.part.WorkbenchPart#setFocus()
-     */
-    @Override
-    public void setFocus() {
-        this.viewer.getControl().setFocus();
-    }
-
-    /*
-     * (non-Javadoc)
-     * 
-     * @see
-     * fr.cnes.analysis.tools.ui.view.IExportableView#exportToCSV(java.io.File)
-     */
-    @Override
-    public void exportToCSV(final File file) throws IOException {
-        final FileWriter out = new FileWriter(file);
-        out.write("Rule, File, Location, Value, Criticity\n");
-        for (final Violation violation : (Violation[]) this.getViewer().getInput()) {
-            out.write(violation.getRuleName() + "," + violation.getFile().getAbsolutePath()
-                    + "," + violation.getLocation() + "," + violation.getLine().toString() + "\n");
-        }
-
-        out.close();
-
-    }
-
-    /*
-     * (non-Javadoc)
-     * 
-     * @see
-     * fr.cnes.analysis.tools.ui.view.IExportableView#exportToXML(java.io.File)
-     */
-    @Override
-    public void exportToXML(final File file) throws IOException {
-        LOGGER.finest("begin method toXML");
-        final List<Attribute> attributes = new ArrayList<Attribute>();
-        final List<Attribute> resultAttributes = new ArrayList<Attribute>();
-        /*
-         * Creation of the root element <xsd:element name="analysisProject"
-         * type="anr:analysisProjectType" minOccurs="1" maxOccurs="1" />
-         */
-
-        final Element analysisProjectElement = new Element("analysisProject");
-        analysisProjectElement
-                .setAttribute(new Attribute("analysisProjectName", this.analysisProject.getName()));
-        final Document document = new Document(analysisProjectElement);
-
-        // BEGINNING OF SEQUENCE <xsd:sequence>
-        // -- <xsd:element name="analysisInformations"
-        // -- type="anr:analysisInformationsType" minOccurs="1"
-        // maxOccurs="1">
-
-        final Element analysisInformation = new Element("analysisInformations");
-        attributes.add(new Attribute("analysisConfigurationId", "standard"));
-        attributes.add(new Attribute("analysisDate", this.date));
-        attributes.add(new Attribute("author", this.author));
-
-        analysisInformation.setAttributes(attributes);
-        document.getRootElement().addContent(analysisInformation);
-        // -- <xsd:element name="analysisFile" type="anr:analysisFileType"
-        // -- minOccurs="0" maxOccurs="unbounded" />
-        for (final Violation violation : this.analysisResults) {
-            attributes.clear();
-
-            // -- <xsd:attribute name="fileName" type="xsd:string"
-            // -- use="required" />
-            // Note : We take only the last segment of the filepath to
-            // get
-            // the filename.
-            // -- <xsd:attribute name="language" type="xsd:string" />
-            final String language = this.getFileExtension(file.getAbsolutePath());
-            final String fileName = violation.getFile().getAbsolutePath();
-            // The analysisFile element is being added only and only if it's not
-            // already in the XML document.
-            boolean analysisFileMarked = false;
-            for (final Element element : document.getRootElement().getChildren("analysisFile")) {
-                if (element.getAttributeValue("fileName").equals(fileName)
-                        && element.getAttributeValue("language").equals(language)) {
-                    analysisFileMarked = true;
-                }
-            }
-            if (!analysisFileMarked) {
-                final Element analysisFile = new Element("analysisFile");
-                attributes.add(new Attribute("language", language));
-                attributes.add(new Attribute("fileName", fileName));
-                analysisFile.setAttributes(attributes);
-                document.getRootElement().addContent(analysisFile);
-            }
-        }
-        Element result, analysisRule = null;
-        int resultId = 1;
-        for (final Violation violation : this.analysisResults) {
-            boolean elementAlreadyExisting = false;
-            Element existingElement = null;
-            for (final Element element : document.getRootElement().getChildren("analysisRule")) {
-                for (final Attribute attribute : element.getAttributes()) {
-                    if (attribute.getName().equals("analysisRuleId")
-                            && attribute.getValue().equals(violation.getRuleId())) {
-                        elementAlreadyExisting = true;
-                        existingElement = element;
-                    }
-                }
-            }
-            if (!elementAlreadyExisting || existingElement == null) {
-                analysisRule = new Element("analysisRule");
-                analysisRule.setAttribute(new Attribute("analysisRuleId", violation.getRuleName()));
-            } else {
-                analysisRule = existingElement;
-            }
-
-            result = new Element("result");
-            resultAttributes.clear();
-            // no justification for now
-            // no outputDetail for now neither
-
-            resultAttributes.add(new Attribute("resultId", Integer.toString(resultId)));
-            resultId++;
-            resultAttributes.add(new Attribute("fileName", violation.getFile().getAbsolutePath()));
-            resultAttributes.add(new Attribute("resultLine", violation.getLine().toString()));
-
-            /*
-             * The location and message are defined in violations by only one
-             * attribute (String) made this way: [Location -> Message], so we
-             * split it to get the two exploitable strings.
-             */
-            resultAttributes.add(new Attribute("resultNamePlace", violation.getLocation()));
-            /*
-             * The result message is defined by the XSD as a sequence of element
-             * resultMessage (not an attribute).
-             */
-            final Element resultMessage = new Element("resultMessage");
-
-            resultMessage.addContent(violation.getMessage());
-
-            result.addContent(resultMessage);
-            result.setAttributes(resultAttributes);
-            /*
-             * The result is being added to the analysisRule element;
-             */
-            analysisRule.addContent(result);
-
-            /*
-             * If the rule analysisRule was already in the document, then it's
-             * not necessary to add it again in the document, however if it's
-             * the first time that this analysisRule appear in the document we
-             * have to add it to the Root element.
-             */
-            if (!elementAlreadyExisting) {
-                document.getRootElement().addContent(analysisRule);
-            }
-        }
-
-        final XMLOutputter xmlOutput = new XMLOutputter();
-        xmlOutput.setFormat(Format.getPrettyFormat());
-        final FileOutputStream fileOutput = new FileOutputStream(file);
-
-        xmlOutput.output(document, fileOutput);
-        fileOutput.close();
-        this.verifyXMLandXSDValidity(file);
-
-        LOGGER.finest("end method toXML");
-
-    }
-    
-    /**
-     * @param fileName
-     * @return The extension name of the file
-     */
-    private String getFileExtension(String fileName) {
-    	String extension = "unknown";
-
-    	int i = fileName.lastIndexOf('.');
-    	int p = Math.max(fileName.lastIndexOf('/'), fileName.lastIndexOf('\\'));
-
-    	if (i > p) {
-    	    extension = fileName.substring(i+1);
-    	}
-		return extension;
-	}
-
-    /**
-     * @param file
-     *            The XML file to validate
-     * 
-     * @return Returns if XSD is W3C valid and XML is W3C valid and respecting
-     *         XSD specifications.
-     * 
-     * @throws IOException
-     *             when XSD file can't be read.
-     */
-    public boolean verifyXMLandXSDValidity(final File file) throws IOException {
-        LOGGER.finest("begin method verifyXMLandXSDValidity");
-        boolean validity;
-        try {
-            final SchemaFactory factory = SchemaFactory
-                    .newInstance(XMLConstants.W3C_XML_SCHEMA_NS_URI);
-
-            // TODO : Find better way to locate the XSD file in resources
-            final URL globalPath = new URL(
-                    this.getClass().getProtectionDomain().getCodeSource().getLocation()
-                            + MetricsView.XSD_FILEPATH);
-
-            final Schema dda = factory.newSchema(globalPath);
-
-            final Validator validator = dda.newValidator();
-            validator.validate(new StreamSource(file));
-            validity = true;
-        } catch (SAXException exception) {
-            validity = false;
-            exception.printStackTrace();
-        }
-        LOGGER.finest("end method verifyXMLandXSDValidity");
-        return validity;
-
-    }
-
-    /**
-     * This method will clear the message and make it appear on the view.
-     * 
-     * @throws EmptyProviderException
-     *             when source provider to determine view type is not found (not
-     *             necessarily used)
-     */
-    public void clear() throws EmptyProviderException {
-        this.getViewer().setInput(new Violation[0]);
-        this.getViewer().refresh();
-    }
-
-    /**
-     * @return the Treeviewer type
-     */
-    public String getTreeViewerType() {
-        return this.treeViewerType;
-    }
-
-    /**
-     * Set the TreeViewerType by modifying the attribute and also processing to
-     * dispose if necessary the old TreeViewer and create a new one with the
-     * type requested.
-     * 
-     * @param name
-     *            Name or identifier of the TreeViewerType requested.
-     */
-    public void setTreeViewerType(final String name) {
-        if (!this.treeViewerType.equals(name)) {
-            // Disposal of the old TreeViewer
-            this.viewer.getControl().dispose();
-            if (name.equals(FILE_TREE_VIEWER_TYPE)) {
-                this.createFileTreeViewer(this.parent);
-                // We reinsert inputs from previous TreeViewer in the current
-                // one
-                this.getViewer().setInput(
-                        this.analysisResults.toArray(new Violation[this.analysisResults.size()]));
-                this.treeViewerType = name;
-
-            } else if (name.equals(RULE_TREE_VIEWER_TYPE)) {
-                this.createRuleTreeViewer(this.parent);
-                // We reinsert inputs from previous TreeViewer in the current
-                // one
-                this.getViewer().setInput(
-                        this.analysisResults.toArray(new Violation[this.analysisResults.size()]));
-                this.treeViewerType = name;
-
-            }
-            // This call is necessary to refresh the table in the parent
-            // Composite.
-            this.parent.layout();
-        }
-
-    }
-
-}
+package fr.cnes.analysis.tools.ui.view;
+
+import java.io.File;
+import java.io.FileOutputStream;
+import java.io.FileWriter;
+import java.io.IOException;
+import java.lang.reflect.InvocationTargetException;
+import java.net.URL;
+import java.util.ArrayList;
+import java.util.Comparator;
+import java.util.HashSet;
+import java.util.List;
+import java.util.Set;
+import java.util.TreeSet;
+import java.util.logging.Level;
+import java.util.logging.Logger;
+
+import javax.xml.XMLConstants;
+import javax.xml.transform.stream.StreamSource;
+import javax.xml.validation.Schema;
+import javax.xml.validation.SchemaFactory;
+import javax.xml.validation.Validator;
+
+import org.eclipse.core.resources.IFile;
+import org.eclipse.core.resources.IMarker;
+import org.eclipse.core.resources.IProject;
+import org.eclipse.core.resources.ResourcesPlugin;
+import org.eclipse.core.runtime.CoreException;
+import org.eclipse.core.runtime.IProgressMonitor;
+import org.eclipse.core.runtime.Path;
+import org.eclipse.jface.dialogs.MessageDialog;
+import org.eclipse.jface.dialogs.ProgressMonitorDialog;
+import org.eclipse.jface.viewers.TreeViewer;
+import org.eclipse.jface.viewers.ViewerFilter;
+import org.eclipse.swt.SWT;
+import org.eclipse.swt.events.ModifyEvent;
+import org.eclipse.swt.events.ModifyListener;
+import org.eclipse.swt.events.SelectionAdapter;
+import org.eclipse.swt.events.SelectionEvent;
+import org.eclipse.swt.layout.GridData;
+import org.eclipse.swt.layout.GridLayout;
+import org.eclipse.swt.widgets.Button;
+import org.eclipse.swt.widgets.Composite;
+import org.eclipse.swt.widgets.Text;
+import org.eclipse.swt.widgets.Tree;
+import org.eclipse.ui.IDecoratorManager;
+import org.eclipse.ui.PlatformUI;
+import org.eclipse.ui.actions.WorkspaceModifyOperation;
+import org.eclipse.ui.part.ViewPart;
+import org.jdom2.Attribute;
+import org.jdom2.Document;
+import org.jdom2.Element;
+import org.jdom2.output.Format;
+import org.jdom2.output.XMLOutputter;
+import org.xml.sax.SAXException;
+
+import fr.cnes.analysis.tools.analyzer.datas.Violation;
+import fr.cnes.analysis.tools.ui.exception.EmptyProviderException;
+import fr.cnes.analysis.tools.ui.markers.ViolationErrorMarker;
+import fr.cnes.analysis.tools.ui.markers.ViolationWarningMarker;
+import fr.cnes.analysis.tools.ui.view.violation.treeviewer.IUpdatableAnalysisFilter;
+import fr.cnes.analysis.tools.ui.view.violation.treeviewer.file.FileTreeViewer;
+import fr.cnes.analysis.tools.ui.view.violation.treeviewer.file.FileTreeViewerContentProvider;
+import fr.cnes.analysis.tools.ui.view.violation.treeviewer.file.filter.FileTreeViewerFilter;
+import fr.cnes.analysis.tools.ui.view.violation.treeviewer.rule.RuleTreeViewer;
+import fr.cnes.analysis.tools.ui.view.violation.treeviewer.rule.RuleTreeViewerContentProvider;
+import fr.cnes.analysis.tools.ui.view.violation.treeviewer.rule.filter.RuleViewerFilter;
+
+public class ViolationsView extends ViewPart implements IExportableView {
+
+    /** Logger. **/
+    public final static Logger LOGGER = Logger.getLogger(ViolationsView.class.getName());
+
+    public static final String VIEW_ID = ViolationsView.class.getName();
+
+    public static final String RULE_TREE_VIEWER_TYPE = "RuleTreeViewer";
+
+    /**
+     * FILE_TREE_VIEWER_TYPE
+     */
+    public static final String FILE_TREE_VIEWER_TYPE = "FileTreeViewer";
+
+    /** The project on which was run the displayed analysis */
+    private IProject analysisProject;
+
+    /** The user who ran the analysis */
+    private String author;
+
+    /** The date of the analysis */
+    private String date;
+
+    /** The string to filter results in the TreeViewer */
+    private String searchString = "";
+
+    /** Indicate is violation of level warning must be shown */
+    private boolean showWarning = true;
+    /** Indicate is violation of level error must be shown */
+    private boolean showError = true;
+
+    /**
+     * Contain the identifier of the type of TreeViewer currently being
+     * displayed in the view. By default, the view show a RuleTreeViewer one
+     */
+    private String treeViewerType = RULE_TREE_VIEWER_TYPE;
+
+    /**
+     * The list of all violation used by the TreeViewer of the view, useful to
+     * make an export of the view
+     */
+    private Set<Violation> analysisResults = new TreeSet<>(new Comparator<Violation>() {
+
+        @Override
+        public int compare(final Violation value1, final Violation value2) {
+
+            int res = value1.getRuleId().compareTo(value2.getRuleId());
+            if (res == 0) {
+                res = value1.getFile().getAbsoluteFile()
+                        .compareTo(value2.getFile().getAbsoluteFile());
+            }
+            return res;
+        }
+    });
+
+    /** The viewer which display results. **/
+    private TreeViewer viewer;
+
+    /** Composite contained in the view and displaying it's elements */
+    private Composite parent;
+
+    /**
+     * Constructor with an integer array for table bounds and string array for
+     * the titles, as parameters.
+     */
+    public ViolationsView() {
+        super();
+    }
+
+    /**
+     * Getter for the viewer.
+     * 
+     * @return the viewer
+     */
+    public TreeViewer getViewer() {
+        return this.viewer;
+    }
+
+    /**
+     * Setter for the viewer.
+     * 
+     * @param pViewer
+     *            this.descriptors.clone() set
+     */
+    public void setViewer(final TreeViewer pViewer) {
+        this.viewer = pViewer;
+    }
+
+    /*
+     * (non-Javadoc)
+     * 
+     * @see org.eclipse.ui.part.WorkbenchPart#createPartControl(org.eclipse.swt.
+     * widgets.Composite)
+     */
+    @Override
+    public void createPartControl(final Composite pParent) {
+        LOGGER.finest("Begin createPartControl method");
+        this.parent = pParent;
+        final GridLayout layout = new GridLayout();
+
+        pParent.setLayout(layout);
+        /*
+         * Adding the filter field
+         */
+        final Text search = new Text(pParent, SWT.SEARCH | SWT.CANCEL | SWT.ICON_SEARCH);
+        search.setLayoutData(new GridData(SWT.FILL, SWT.BEGINNING, true, false));
+        search.setMessage("Filter : Enter part of file path, name, rule name or function's name... "
+                + "(not case sensitive)");
+
+        /*
+         * Updating search attribute every time the search field is being
+         * modified.
+         */
+        search.addModifyListener(new ModifyListener() {
+
+            @Override
+            public void modifyText(final ModifyEvent event) {
+                final Text source = (Text) event.getSource();
+                searchString = source.getText();
+                update();
+            }
+
+        });
+
+        /*
+         * Add a selection adapter for the button SWT.CANCEL of the search field
+         * that set the searching field to null when the user click on the
+         * button. Note : SWT.CANCEL do not exist in Windows 7.
+         */
+        search.addSelectionListener(new SelectionAdapter() {
+            public void widgetDefaultSelected(final SelectionEvent event) {
+                if (event.detail == SWT.CANCEL) {
+                    final Text text = (Text) event.getSource();
+                    text.setText("");
+                    update();
+                }
+            }
+        });
+
+        final Button warningBtn = new Button(pParent, SWT.CHECK | SWT.SELECTED);
+        warningBtn.setText("Warning");
+        warningBtn.setSelection(true);
+        final Button errorBtn = new Button(pParent, SWT.CHECK | SWT.CHECK);
+        errorBtn.setText("Error");
+        errorBtn.setSelection(true);
+        warningBtn.addSelectionListener(new SelectionAdapter() {
+            public void widgetSelected(final SelectionEvent event) {
+                final Button btn = (Button) event.getSource();
+                showWarning = btn.getSelection();
+                update();
+            }
+
+        });
+
+        errorBtn.addSelectionListener(new SelectionAdapter() {
+            public void widgetSelected(final SelectionEvent event) {
+                final Button btn = (Button) event.getSource();
+                showError = btn.getSelection();
+                update();
+            }
+        });
+
+        this.createRuleTreeViewer(pParent);
+        layout.numColumns = this.getViewer().getTree().getColumnCount();
+        LOGGER.finest("End createPartControl method");
+    }
+
+    /**
+     * 
+     */
+    public void update() {
+        for (final ViewerFilter filter : this.viewer.getFilters()) {
+            if (filter instanceof IUpdatableAnalysisFilter) {
+                ((IUpdatableAnalysisFilter) filter).update(searchString, showWarning, showError);
+            }
+        }
+        viewer.refresh();
+    }
+
+    /**
+     * This method create the viewer, which is a tree table.
+     * 
+     * @param parent
+     *            the parent composite
+     */
+    private void createRuleTreeViewer(final Composite parent) {
+        LOGGER.finest("Begin createViewer method");
+
+        // Defining overall style for TreeViewer
+        final int scrollStyle = SWT.H_SCROLL | SWT.V_SCROLL;
+        final int selecStyle = SWT.MULTI | SWT.FULL_SELECTION;
+        final int style = scrollStyle | selecStyle;
+        this.viewer = new RuleTreeViewer(parent, style | SWT.FILL);
+        // Make headers and lines of the tree visible
+        final Tree tree = this.viewer.getTree();
+        tree.setHeaderVisible(true);
+        tree.setLinesVisible(true);
+
+        // Expand the tree
+        this.viewer.setAutoExpandLevel(1);
+
+        // Add selection provider which allows to listen to each
+        // selection made on this viewer.
+        this.getSite().setSelectionProvider(this.viewer);
+
+        // TODO: verify XML
+        // Fill tree with values from xml
+        // this.fillView();
+
+        // Layout the viewer
+        final GridData gridData = new GridData();
+        gridData.verticalAlignment = GridData.FILL;
+        gridData.horizontalSpan = this.viewer.getTree().getColumnCount();
+        gridData.grabExcessHorizontalSpace = true;
+        gridData.grabExcessVerticalSpace = true;
+        gridData.horizontalAlignment = GridData.FILL;
+        this.viewer.getTree().setLayoutData(gridData);
+
+        /*
+         * Creating a filter using field search & check buttons Warning and
+         * Error.
+         * 
+         * Show only element selected by the user.
+         */
+        final RuleViewerFilter ruleFilter = new RuleViewerFilter();
+        viewer.addFilter(ruleFilter);
+
+        LOGGER.finest("End createViewer method");
+
+    }
+
+    /**
+     * This method create the viewer, which is a tree table.
+     * 
+     * @param pParent
+     *            the parent composite
+     */
+    private void createFileTreeViewer(final Composite pParent) {
+        LOGGER.finest("Begin createViewer method");
+
+        // Defining overall style for TreeViewer
+        final int scrollStyle = SWT.H_SCROLL | SWT.V_SCROLL;
+        final int selecStyle = SWT.MULTI | SWT.FULL_SELECTION;
+        final int style = scrollStyle | selecStyle;
+        this.viewer = new FileTreeViewer(pParent, style | SWT.FILL);
+        // Make headers and lines of the tree visible
+        final Tree tree = this.viewer.getTree();
+        tree.setHeaderVisible(true);
+        tree.setLinesVisible(true);
+
+        // Expand the tree
+        this.viewer.setAutoExpandLevel(1);
+
+        // Add selection provider which allows to listen to each
+        // selection made on this viewer.
+        this.getSite().setSelectionProvider(this.viewer);
+
+        // TODO: verify XML
+        // Fill tree with values from xml
+        // this.fillView();
+
+        // Layout the viewer
+        final GridData gridData = new GridData();
+        gridData.verticalAlignment = GridData.FILL;
+        gridData.horizontalSpan = this.viewer.getTree().getColumnCount();
+        gridData.grabExcessHorizontalSpace = true;
+        gridData.grabExcessVerticalSpace = true;
+        gridData.horizontalAlignment = GridData.FILL;
+        this.viewer.getTree().setLayoutData(gridData);
+
+        /*
+         * Creating a filter using field search & check buttons Warning and
+         * Error.
+         * 
+         * Show only element selected by the user.
+         */
+        final FileTreeViewerFilter fileFilter = new FileTreeViewerFilter();
+        this.viewer.addFilter(fileFilter);
+
+        LOGGER.finest("End createViewer method");
+
+    }
+
+    /**
+     * Fill view with the values from the xml file
+     */
+    protected void fillView() {
+        // TODO Fille view with XML file
+    }
+
+    /**
+     * Display violations found during analysis in the violations view.
+     * 
+     * @param violations
+     *            the violations to display
+     * @param pDate
+     *            The date of the analysis
+     * @param pAuthor
+     *            The user who ran the analysis
+     * @param pProject
+     *            The project selected while running the analysis
+     */
+    public void display(final List<Violation> violations, final IProject pProject,
+            final String pAuthor, final String pDate) {
+        LOGGER.finest("Begin display(Descriptor[]) method");
+        this.analysisProject = pProject;
+        this.author = pAuthor;
+        this.date = pDate;
+
+        synchronized (this) {
+            final Set<Violation> listInputs = new TreeSet<Violation>(new Comparator<Violation>() {
+
+                @Override
+                public int compare(final Violation viol1, final Violation viol2) {
+                    int res = viol1.getRuleName().split("\\.")[0]
+                            .compareTo(viol2.getRuleName().split("\\.")[0]);
+                    if (res == 0) {
+                        res = viol1.getRuleName().split("\\.")[1]
+                                .compareTo(viol2.getRuleName().split("\\.")[1]);
+                        if (res == 0) {
+                            res = viol1.getRuleName().split("\\.")[2]
+                                    .compareTo(viol2.getRuleName().split("\\.")[2]);
+                            if (res == 0) {
+                                res = viol1.getFile().getAbsolutePath()
+                                        .compareTo(viol2.getFile().getAbsolutePath());
+                                if (res == 0) {
+                                    res = viol1.getLine().compareTo(viol2.getLine());
+                                    if (res == 0) {
+                                        res = viol1.getLocation().compareTo(viol2.getLocation());
+                                    }
+                                }
+                            }
+                        }
+                    }
+                    return res;
+                }
+
+            });
+
+            if (this.treeViewerType.equals(FILE_TREE_VIEWER_TYPE)
+                    && ((FileTreeViewerContentProvider) this.viewer.getContentProvider())
+                            .getConverter().getInputs() != null) {
+                for (final Violation value : ((FileTreeViewerContentProvider) this.getViewer()
+                        .getContentProvider()).getConverter().getInputs()) {
+                    listInputs.add(value);
+                }
+            }
+            if (this.treeViewerType.equals(RULE_TREE_VIEWER_TYPE)
+                    && ((RuleTreeViewerContentProvider) this.viewer.getContentProvider())
+                            .getConverter().getInputs() != null) {
+                for (final Violation value : ((RuleTreeViewerContentProvider) this.getViewer()
+                        .getContentProvider()).getConverter().getInputs()) {
+                    listInputs.add(value);
+                }
+            }
+            for (final Violation value : violations) {
+                listInputs.add(value);
+            }
+
+            this.analysisResults = listInputs;
+
+            this.getViewer().setInput(listInputs.toArray(new Violation[listInputs.size()]));
+        }
+        this.getViewer().refresh();
+        try {
+            this.insertMarkers();
+        } catch (InvocationTargetException exception) {
+            LOGGER.log(Level.WARNING, exception.getClass() + " : " + exception.getMessage(),
+                    exception);
+            MessageDialog.openError(PlatformUI.getWorkbench().getActiveWorkbenchWindow().getShell(),
+                    "Internal Error", "Contact support service : \n" + exception.getMessage());
+        } catch (InterruptedException exception) {
+            LOGGER.log(Level.WARNING, exception.getClass() + " : " + exception.getMessage(),
+                    exception);
+            MessageDialog.openError(PlatformUI.getWorkbench().getActiveWorkbenchWindow().getShell(),
+                    "Internal Error", "Contact support service : \n" + exception.getMessage());
+        }
+
+        LOGGER.finest("End display(Descriptor[]) method");
+    }
+
+    /**
+     * This method insert for each violation detected a new marker on the line
+     * of the violation.
+     * 
+     * @throws InterruptedException
+     * @throws InvocationTargetException
+     */
+    public void insertMarkers() throws InvocationTargetException, InterruptedException {
+        LOGGER.finest("begin method insertMarkers");
+        final ProgressMonitorDialog pmdialog = new ProgressMonitorDialog(
+                PlatformUI.getWorkbench().getActiveWorkbenchWindow().getShell());
+        pmdialog.run(true, true, new WorkspaceModifyOperation() {
+
+            @Override
+            protected void execute(final IProgressMonitor monitor)
+                    throws CoreException, InvocationTargetException, InterruptedException {
+                // create all my markers here
+
+                try {
+
+                    final HashSet<IFile> cleanedFiles = new HashSet<IFile>();
+                    String ruleName, criticity, message = "Violation detected here.";
+                    Integer line;
+                    IFile file;
+                    for (final Violation violation : analysisResults) {
+                        if (violation.getMessage().isEmpty()) {
+                            message = "No message in description. Please refer to CNES RNC.";
+                        } else {
+                            message = violation.getMessage();
+                        }
+                        ruleName = violation.getRuleName();
+                        criticity = PlatformUI.getPreferenceStore()
+                                .getString(violation.getRuleId() + ".Criticity");
+                        line = violation.getLine();
+                        file = ResourcesPlugin.getWorkspace().getRoot()
+                                .getFileForLocation(new Path(violation.getFile().getAbsolutePath()).makeRelativeTo(ResourcesPlugin.getWorkspace().getRoot().getFullPath()));
+
+                        // If the file already has marker of type violations
+                        // then we clean the file once
+                        if (file != null && !cleanedFiles.contains(file)) {
+                            cleanedFiles.add(file);
+                            file.deleteMarkers(
+                                    "fr.cnes.analysis.tools.ui.markers.ViolationErrorMarker", true,
+                                    1);
+                            file.deleteMarkers(
+                                    "fr.cnes.analysis.tools.ui.markers.ViolationWarningMarker",
+                                    true, 1);
+                        }
+                        // Then we add the new markers
+                        if(file!=null && file.exists()){
+	                        if ("Error".equals(criticity)) {
+	
+	                            // If the criticity is at level "Error" then we pop
+	                            // a
+	                            // new ViolationErrorMarker.
+	                            ViolationErrorMarker.createMarker(file, line, ruleName,
+	                                    ruleName + " | " + message);
+	
+	                        } else if ("Warning".equals(criticity)) {
+	                            // else if the criticity is set on Warning then we
+	                            // pop a ViolationWarningMarker
+	                            // new ViolationErrorDecorator();
+	                            ViolationWarningMarker.createMarker(file, line, ruleName,
+	                                    ruleName + " | " + message);
+	
+	                        } else {
+	                            // Last case shouldn't happen if the criticity is
+	                            // properly set however we had a
+	                            // PROBLEM marker on the line where a rule spotted a
+	                            // problem.
+	                            IMarker markerProblem;
+	                            markerProblem = file.createMarker(IMarker.PROBLEM);
+	                            markerProblem.setAttribute(IMarker.LINE_NUMBER, line);
+	                            markerProblem.setAttribute(IMarker.MESSAGE, ruleName + " | " + message);
+	                            markerProblem.setAttribute("Description", ruleName);
+	                        }
+                        }
+
+                    }
+                } catch (final CoreException exception) {
+                    LOGGER.log(Level.FINER, exception.getClass() + " : " + exception.getMessage(),
+                            exception);
+                    MessageDialog.openError(
+                            PlatformUI.getWorkbench().getActiveWorkbenchWindow().getShell(),
+                            "Marker problem", exception.getMessage());
+
+                }
+            }
+        });
+        // One time all markers have been insert, we refresh all
+        // decorators.
+
+        final IDecoratorManager manager = PlatformUI.getWorkbench().getDecoratorManager();
+
+        manager.update("fr.cnes.analysis.tools.ui.decorators.violationwarningdecorator");
+        manager.update("fr.cnes.analysis.tools.ui.decorators.violationerrordecorator");
+
+        LOGGER.finest("end method insertMarkers");
+
+    }
+
+    /*
+     * (non-Javadoc)
+     * 
+     * @see org.eclipse.ui.part.WorkbenchPart#setFocus()
+     */
+    @Override
+    public void setFocus() {
+        this.viewer.getControl().setFocus();
+    }
+
+    /*
+     * (non-Javadoc)
+     * 
+     * @see
+     * fr.cnes.analysis.tools.ui.view.IExportableView#exportToCSV(java.io.File)
+     */
+    @Override
+    public void exportToCSV(final File file) throws IOException {
+        final FileWriter out = new FileWriter(file);
+        out.write("Rule, File, Location, Value, Criticity\n");
+        for (final Violation violation : (Violation[]) this.getViewer().getInput()) {
+            out.write(violation.getRuleName() + "," + violation.getFile().getAbsolutePath()
+                    + "," + violation.getLocation() + "," + violation.getLine().toString() + "\n");
+        }
+
+        out.close();
+
+    }
+
+    /*
+     * (non-Javadoc)
+     * 
+     * @see
+     * fr.cnes.analysis.tools.ui.view.IExportableView#exportToXML(java.io.File)
+     */
+    @Override
+    public void exportToXML(final File file) throws IOException {
+        LOGGER.finest("begin method toXML");
+        final List<Attribute> attributes = new ArrayList<Attribute>();
+        final List<Attribute> resultAttributes = new ArrayList<Attribute>();
+        /*
+         * Creation of the root element <xsd:element name="analysisProject"
+         * type="anr:analysisProjectType" minOccurs="1" maxOccurs="1" />
+         */
+
+        final Element analysisProjectElement = new Element("analysisProject");
+        analysisProjectElement
+                .setAttribute(new Attribute("analysisProjectName", this.analysisProject.getName()));
+        final Document document = new Document(analysisProjectElement);
+
+        // BEGINNING OF SEQUENCE <xsd:sequence>
+        // -- <xsd:element name="analysisInformations"
+        // -- type="anr:analysisInformationsType" minOccurs="1"
+        // maxOccurs="1">
+
+        final Element analysisInformation = new Element("analysisInformations");
+        attributes.add(new Attribute("analysisConfigurationId", "standard"));
+        attributes.add(new Attribute("analysisDate", this.date));
+        attributes.add(new Attribute("author", this.author));
+
+        analysisInformation.setAttributes(attributes);
+        document.getRootElement().addContent(analysisInformation);
+        // -- <xsd:element name="analysisFile" type="anr:analysisFileType"
+        // -- minOccurs="0" maxOccurs="unbounded" />
+        for (final Violation violation : this.analysisResults) {
+            attributes.clear();
+
+            // -- <xsd:attribute name="fileName" type="xsd:string"
+            // -- use="required" />
+            // Note : We take only the last segment of the filepath to
+            // get
+            // the filename.
+            // -- <xsd:attribute name="language" type="xsd:string" />
+            final String language = this.getFileExtension(file.getAbsolutePath());
+            final String fileName = violation.getFile().getAbsolutePath();
+            // The analysisFile element is being added only and only if it's not
+            // already in the XML document.
+            boolean analysisFileMarked = false;
+            for (final Element element : document.getRootElement().getChildren("analysisFile")) {
+                if (element.getAttributeValue("fileName").equals(fileName)
+                        && element.getAttributeValue("language").equals(language)) {
+                    analysisFileMarked = true;
+                }
+            }
+            if (!analysisFileMarked) {
+                final Element analysisFile = new Element("analysisFile");
+                attributes.add(new Attribute("language", language));
+                attributes.add(new Attribute("fileName", fileName));
+                analysisFile.setAttributes(attributes);
+                document.getRootElement().addContent(analysisFile);
+            }
+        }
+        Element result, analysisRule = null;
+        int resultId = 1;
+        for (final Violation violation : this.analysisResults) {
+            boolean elementAlreadyExisting = false;
+            Element existingElement = null;
+            for (final Element element : document.getRootElement().getChildren("analysisRule")) {
+                for (final Attribute attribute : element.getAttributes()) {
+                    if (attribute.getName().equals("analysisRuleId")
+                            && attribute.getValue().equals(violation.getRuleId())) {
+                        elementAlreadyExisting = true;
+                        existingElement = element;
+                    }
+                }
+            }
+            if (!elementAlreadyExisting || existingElement == null) {
+                analysisRule = new Element("analysisRule");
+                analysisRule.setAttribute(new Attribute("analysisRuleId", violation.getRuleName()));
+            } else {
+                analysisRule = existingElement;
+            }
+
+            result = new Element("result");
+            resultAttributes.clear();
+            // no justification for now
+            // no outputDetail for now neither
+
+            resultAttributes.add(new Attribute("resultId", Integer.toString(resultId)));
+            resultId++;
+            resultAttributes.add(new Attribute("fileName", violation.getFile().getAbsolutePath()));
+            resultAttributes.add(new Attribute("resultLine", violation.getLine().toString()));
+
+            /*
+             * The location and message are defined in violations by only one
+             * attribute (String) made this way: [Location -> Message], so we
+             * split it to get the two exploitable strings.
+             */
+            resultAttributes.add(new Attribute("resultNamePlace", violation.getLocation()));
+            /*
+             * The result message is defined by the XSD as a sequence of element
+             * resultMessage (not an attribute).
+             */
+            final Element resultMessage = new Element("resultMessage");
+
+            resultMessage.addContent(violation.getMessage());
+
+            result.addContent(resultMessage);
+            result.setAttributes(resultAttributes);
+            /*
+             * The result is being added to the analysisRule element;
+             */
+            analysisRule.addContent(result);
+
+            /*
+             * If the rule analysisRule was already in the document, then it's
+             * not necessary to add it again in the document, however if it's
+             * the first time that this analysisRule appear in the document we
+             * have to add it to the Root element.
+             */
+            if (!elementAlreadyExisting) {
+                document.getRootElement().addContent(analysisRule);
+            }
+        }
+
+        final XMLOutputter xmlOutput = new XMLOutputter();
+        xmlOutput.setFormat(Format.getPrettyFormat());
+        final FileOutputStream fileOutput = new FileOutputStream(file);
+
+        xmlOutput.output(document, fileOutput);
+        fileOutput.close();
+        this.verifyXMLandXSDValidity(file);
+
+        LOGGER.finest("end method toXML");
+
+    }
+    
+    /**
+     * @param fileName
+     * @return The extension name of the file
+     */
+    private String getFileExtension(String fileName) {
+    	String extension = "unknown";
+
+    	int i = fileName.lastIndexOf('.');
+    	int p = Math.max(fileName.lastIndexOf('/'), fileName.lastIndexOf('\\'));
+
+    	if (i > p) {
+    	    extension = fileName.substring(i+1);
+    	}
+		return extension;
+	}
+
+    /**
+     * @param file
+     *            The XML file to validate
+     * 
+     * @return Returns if XSD is W3C valid and XML is W3C valid and respecting
+     *         XSD specifications.
+     * 
+     * @throws IOException
+     *             when XSD file can't be read.
+     */
+    public boolean verifyXMLandXSDValidity(final File file) throws IOException {
+        LOGGER.finest("begin method verifyXMLandXSDValidity");
+        boolean validity;
+        try {
+            final SchemaFactory factory = SchemaFactory
+                    .newInstance(XMLConstants.W3C_XML_SCHEMA_NS_URI);
+
+            // TODO : Find better way to locate the XSD file in resources
+            final URL globalPath = new URL(
+                    this.getClass().getProtectionDomain().getCodeSource().getLocation()
+                            + MetricsView.XSD_FILEPATH);
+
+            final Schema dda = factory.newSchema(globalPath);
+
+            final Validator validator = dda.newValidator();
+            validator.validate(new StreamSource(file));
+            validity = true;
+        } catch (SAXException exception) {
+            validity = false;
+            exception.printStackTrace();
+        }
+        LOGGER.finest("end method verifyXMLandXSDValidity");
+        return validity;
+
+    }
+
+    /**
+     * This method will clear the message and make it appear on the view.
+     * 
+     * @throws EmptyProviderException
+     *             when source provider to determine view type is not found (not
+     *             necessarily used)
+     */
+    public void clear() throws EmptyProviderException {
+        this.getViewer().setInput(new Violation[0]);
+        this.getViewer().refresh();
+    }
+
+    /**
+     * @return the Treeviewer type
+     */
+    public String getTreeViewerType() {
+        return this.treeViewerType;
+    }
+
+    /**
+     * Set the TreeViewerType by modifying the attribute and also processing to
+     * dispose if necessary the old TreeViewer and create a new one with the
+     * type requested.
+     * 
+     * @param name
+     *            Name or identifier of the TreeViewerType requested.
+     */
+    public void setTreeViewerType(final String name) {
+        if (!this.treeViewerType.equals(name)) {
+            // Disposal of the old TreeViewer
+            this.viewer.getControl().dispose();
+            if (name.equals(FILE_TREE_VIEWER_TYPE)) {
+                this.createFileTreeViewer(this.parent);
+                // We reinsert inputs from previous TreeViewer in the current
+                // one
+                this.getViewer().setInput(
+                        this.analysisResults.toArray(new Violation[this.analysisResults.size()]));
+                this.treeViewerType = name;
+
+            } else if (name.equals(RULE_TREE_VIEWER_TYPE)) {
+                this.createRuleTreeViewer(this.parent);
+                // We reinsert inputs from previous TreeViewer in the current
+                // one
+                this.getViewer().setInput(
+                        this.analysisResults.toArray(new Violation[this.analysisResults.size()]));
+                this.treeViewerType = name;
+
+            }
+            // This call is necessary to refresh the table in the parent
+            // Composite.
+            this.parent.layout();
+        }
+
+    }
+
+}