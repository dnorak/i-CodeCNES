/************************************************************************************************/
/* i-Code CNES is a static code analyzer. */
/* This software is a free software, under the terms of the Eclipse Public License version 1.0. */
/* http://www.eclipse.org/legal/epl-v10.html */
/************************************************************************************************/

package fr.cnes.analysis.tools.fortran90.rules;

import static org.junit.Assert.assertTrue;
import static org.junit.Assert.fail;

import fr.cnes.analysis.tools.analyzer.Analyzer;
import fr.cnes.analysis.tools.analyzer.datas.Violation;
import java.io.BufferedReader;
import java.io.BufferedWriter;
import java.io.File;
import java.io.FileNotFoundException;
import java.io.FileReader;
import java.io.FileWriter;
import java.io.IOException;
import java.util.ArrayList;
import java.util.LinkedList;
import java.util.List;
<<<<<<< HEAD

=======
>>>>>>> edafe37b
import org.eclipse.core.runtime.Path;
import org.junit.Test;

<<<<<<< HEAD
import fr.cnes.analysis.tools.analyzer.RuleAnalysisJob;
import fr.cnes.analysis.tools.analyzer.datas.CheckResult;

public class TestGlobal_1 {
	/** This list contains all the violations when the analyse is executed **/
	public static List<CheckResult> list = new LinkedList<CheckResult>();
	List<File> listFiles = new LinkedList<File>();

	/**********************/
	/** PARAMS TO DEFINE **/
	/**********************/

	/** Folder where the function find files to execute the analyze **/
	final String resources = "/resources/f90_1";
	/** Extension of the files to be analyzed **/
	final String extension = "f90";
	/** Id to execute the analysis **/
	final String ruleExtensionId = "fr.cnes.analysis.tools.fortran90.analyzer.rule";

	/**
	 * Function test to validate global test. This function do - get all files
	 * in /resources folder - run analysis in this files - export results to
	 * globalTest.txt file - compare file with the last one
	 * 
	 * NOTE: to run this test in jUnit: Run As > jUnit PlugIn in test
	 */
	@Test
	public void runGlobalTest() {
		try {
			/** File where to save the result of the execution **/
			File fileResult = new File("resources/globalTest_1.txt");
			fileResult.deleteOnExit();
			/**
			 * File to compare with fileResult. This file is the verified
			 * version of the execution
			 **/
			File fileResultValidated = new File("resources/globalTestValidated_1.txt");
=======
public class TestGlobal_1 {
  /** This list contains all the violations when the analyse is executed **/
  public static List<Violation> list            = new LinkedList<Violation>();
  List<File>                    listFiles       = new LinkedList<File>();
>>>>>>> edafe37b

  /**********************/
  /** PARAMS TO DEFINE **/
  /**********************/

  /** Folder where the function find files to execute the analyze **/
  final String                  resources       = "/resources/f90_1";
  /** Extension of the files to be analyzed **/
  final String                  extension       = "f90";
  /** Id to execute the analysis **/
  final String                  ruleExtensionId = "fr.cnes.analysis.tools.fortran90.rule";

<<<<<<< HEAD
			/** Add change listener to check when the job is done **/
			analysis.addJobChangeListener(new JobChangeAdapter() {
				@Override
				public void done(final IJobChangeEvent event) {
					/** Running rule **/
					TestGlobal_1.list = analysis.getCheckResults();
				}
			});
=======
  /**
   * Function test to validate global test. This function do - get all files in /resources folder -
   * run analysis in this files - export results to globalTest.txt file - compare file with the last
   * one
   * 
   * NOTE: to run this test in jUnit: Run As > jUnit PlugIn in test
   */
  @Test
  public void runGlobalTest() {
    try {
      /** File where to save the result of the execution **/
      File fileResult = new File("resources/globalTest_1.txt");
      fileResult.deleteOnExit();
      /**
       * File to compare with fileResult. This file is the verified version of the execution
       **/
      File fileResultValidated = new File("resources/globalTestValidated_1.txt");
>>>>>>> edafe37b

      /** Get resources file **/
      String resourcesPath = System.getProperty("user.dir") + resources;
      File folder = new File(resourcesPath);
      /** Save files into a list **/
      getFilesIntoFolder(folder);
      Analyzer analysis = new Analyzer();
      List<String> extensionIds = new ArrayList<>();
      extensionIds.add(ruleExtensionId);

      TestGlobal_1.list = analysis.applyRules(listFiles, extensionIds, null);

      /** Export values into file **/
      createExportFile(fileResult);

      /** Compare new test with last one **/
      assertTrue(compareFiles(fileResult, fileResultValidated));
    } catch (Exception e) {
      fail("Erreur d'analyse " + e.getMessage());
    }
  }

  private void getFilesIntoFolder(File folder) {
    if (folder.isDirectory()) {
      File[] listOfFiles = folder.listFiles();
      /** For each file, check the extension and save IPath into List **/
      for (File file : listOfFiles) {
        if (file.isDirectory())
          getFilesIntoFolder(file);
        else {
          int i = file.getAbsolutePath().lastIndexOf(".");
          if (file.getAbsolutePath().substring(i + 1).toLowerCase().equals(extension)) {

<<<<<<< HEAD
	private void getFilesIntoFolder(File folder) {
		if (folder.isDirectory()) {
			File[] listOfFiles = folder.listFiles();
			/** For each file, check the extension and save IPath into List **/
			for (File file : listOfFiles) {
				if (file.isDirectory())
					getFilesIntoFolder(file);
				else {
					int i = file.getAbsolutePath().lastIndexOf(".");
					if (file.getAbsolutePath().substring(i + 1).toLowerCase().equals(extension)) {

						listFiles.add(file);
					}
				}
			}
		}
=======
            listFiles.add(file);
          }
        }
      }
    }
>>>>>>> edafe37b

  }

  /**
   * Function to create the error file. The file has the following: RuleName FileName NumError
   */
  private void createExportFile(File fileResult) {
    try {
      /** Create result file **/
      BufferedWriter output = new BufferedWriter(new FileWriter(fileResult));

<<<<<<< HEAD
			/** If the list is bigger than one **/
			if (list.size() > 1) {
				String rule = list.get(0).getName();
				String file = new Path(list.get(0).getFile().getAbsolutePath()).lastSegment();
				int errors = 1;
				/** Iterate over the elements **/
				for (int i = 1; i < list.size(); i++) {
					CheckResult checkResult = list.get(i);
					/** If the is more errors in the same rule **/
					if (checkResult.getName().equals(rule)) {
						/**
						 * If there is more errors in the same file -> increase
						 * error
						 **/
						if (new Path(checkResult.getFile().getAbsolutePath()).lastSegment().equals(file)) {
							errors++;
						}
						/** If the filename has change -> print error **/
						else {
							output.write(rule + " " + file + " " + errors + "\n");
							file = new Path(checkResult.getFile().getAbsolutePath()).lastSegment();
							errors = 1;
						}
					}
					/** If rule has change -> print error **/
					else {
						output.write(rule + " " + file + " " + errors + "\n");
						rule = checkResult.getName();
						file = new Path(checkResult.getFile().getAbsolutePath()).lastSegment();
						errors = 1;
					}
				}
			}
			/** Only one error -> print directly **/
			else if (list.size() > 0) {
				output.write(list.get(0).getName() + " "
						+ new Path(list.get(0).getFile().getAbsolutePath()).lastSegment() + " 1\n");
			}
			/** After run for all files: close file writer **/
			output.close();
		} catch (IOException e) {
			fail("Erreur d'analyse (IOException)");
		}
	}
=======
      /** If the list is bigger than one **/
      if (list.size() > 1) {
        String rule = list.get(0).getRuleName();
        String file = new Path(list.get(0).getFile().getAbsolutePath()).lastSegment();
        int errors = 1;
        /** Iterate over the elements **/
        for (int i = 1; i < list.size(); i++) {
          Violation violation = list.get(i);
          /** If the is more errors in the same rule **/
          if (violation.getRuleName().equals(rule)) {
            /**
             * If there is more errors in the same file -> increase error
             **/
            if (new Path(violation.getFile().getAbsolutePath()).lastSegment().equals(file)) {
              errors++;
            }
            /** If the filename has change -> print error **/
            else {
              output.write(rule + " " + file + " " + errors + "\n");
              file = new Path(violation.getFile().getAbsolutePath()).lastSegment();
              errors = 1;
            }
          }
          /** If rule has change -> print error **/
          else {
            output.write(rule + " " + file + " " + errors + "\n");
            rule = violation.getRuleName();
            file = new Path(violation.getFile().getAbsolutePath()).lastSegment();
            errors = 1;
          }
        }
      }
      /** Only one error -> print directly **/
      else if (list.size() > 0) {
        output.write(list.get(0).getRuleName() + " "
            + new Path(list.get(0).getFile().getAbsolutePath()).lastSegment() + " 1\n");
      }
      /** After run for all files: close file writer **/
      output.close();
    } catch (IOException e) {
      fail("Erreur d'analyse (IOException)");
    }
  }
>>>>>>> edafe37b

  /**
   * Comparison between files
   * 
   * @return equals indicate the equality of the files
   */
  private boolean compareFiles(File fileResult, File fileResultValidated) {
    boolean equals = true;
    try {
      /** Create reader for both files **/
      FileReader fR1 = new FileReader(fileResult);
      FileReader fR2 = new FileReader(fileResultValidated);
      BufferedReader reader1 = new BufferedReader(fR1);
      BufferedReader reader2 = new BufferedReader(fR2);

      /** String for compare **/
      String line1 = null;
      String line2 = null;

      /** Loop over the lines to find differences **/
      while (((line1 = reader1.readLine()) != null) && ((line2 = reader2.readLine()) != null)) {
        if (!line1.equalsIgnoreCase(line2)) {
          equals = false;
          break;
        }
      }
      reader1.close();
      reader2.close();

    } catch (FileNotFoundException e) {
      fail("Erreur d'analyse (FileNotFoundException)");
    } catch (IOException e) {
      fail("Erreur d'analyse (IOException)");
    }
    /** Return value **/
    return equals;
  }

  // @Test
  // public void runGlobalTest() {
  //
  // try {
  // /** Create result file**/
  // File fileResult = new File("resources/globalTest.txt");
  // BufferedWriter output = new BufferedWriter(new FileWriter(fileResult));
  //
  // /** Iterate over the files **/
  // for(String fileStr : files) {
  // file = new Path( this.getClass().getClassLoader()
  // .getResource(fileStr).getPath());
  // /** Write file name **/
  // output.write( fileStr + "\n");
  //
  // // COM.DATA.ALLOC
  // rule = new COMDATAAlloc();
  // executeRule();
  // output.write("- COM.DATA.Alloc:\t\t" + list.size() + "\n");
  //
  // // COM.DATA.FLOATCOMPARE
  // rule = new COMDATAFloatCompare();
  // executeRule();
  // output.write("- COM.DATA.FloatCompare:\t\t" + list.size() + "\n");
  //
  // // COM.DATA.INITIALISATION
  // rule = new COMDATAInitialisation();
  // executeRule();
  // output.write("- COM.DATA.Initialisation:\t\t" + list.size() + "\n");
  //
  // // COM.DATA.Invariant
  // rule = new COMDATAInvariant();
  // executeRule();
  // output.write("- COM.DATA.Invariant:\t\t" + list.size() + "\n");
  //
  // // COM.DATA.LoopCondition
  // rule = new COMDATALoopCondition();
  // executeRule();
  // output.write("- COM.DATA.LoopCondition:\t\t" + list.size() + "\n");
  //
  // // COM.DATA.NotUsed
  // rule = new COMDATANotUsed();
  // executeRule();
  // output.write("- COM.DATA.NotUsed:\t\t" + list.size() + "\n");
  //
  // // COM.FLOW.Abort
  // rule = new COMFLOWAbort();
  // executeRule();
  // output.write("- COM.FLOW.Abort:\t\t" + list.size() + "\n");
  //
  // // COM.FLOW.ActiveWait
  // rule = new COMFLOWActiveWait();
  // executeRule();
  // output.write("- COM.FLOW.ActiveWait:\t\t" + list.size() + "\n");
  //
  // // COM.FLOW.BooleanExpression
  // rule = new COMFLOWBooleanExpression();
  // executeRule();
  // output.write("- COM.FLOW.BooleanExpression:\t\t" + list.size() + "\n");
  //
  // // COM.FLOW.CheckCoedReturn
  // rule = new COMFLOWCheckCodeReturn();
  // executeRule();
  // output.write("- COM.FLOW.CheckCodeReturn:\t\t" + list.size() + "\n");
  //
  // // COM.FLOW.Exit
  // rule = new COMFLOWExit();
  // executeRule();
  // output.write("- COM.FLOW.Exit:\t\t" + list.size() + "\n");
  //
  // // COM.FLOW.ExitLoop
  // rule = new COMFLOWExitLoop();
  // executeRule();
  // output.write("- COM.FLOW.ExitLoop:\t\t" + list.size() + "\n");
  //
  // // COM.FLOW.FileExistence
  // rule = new COMFLOWFileExistence();
  // executeRule();
  // output.write("- COM.FLOW.FileExistence:\t\t" + list.size() + "\n");
  //
  // // COM.FLOW.FilePath
  // rule = new COMFLOWFilePath();
  // executeRule();
  // output.write("- COM.FLOW.FilePath:\t\t" + list.size() + "\n");
  //
  // // COM.FLOW.Recursion
  // rule = new COMFLOWRecursion();
  // executeRule();
  // output.write("- COM.FLOW.Recursion:\t\t" + list.size() + "\n");
  //
  // // COM.INST.BoolNegation
  // rule = new COMINSTBoolNegation();
  // executeRule();
  // output.write("- COM.INST.BoolNegation:\t\t" + list.size() + "\n");
  //
  // // COM.INST.Brace
  // rule = new COMINSTBrace();
  // executeRule();
  // output.write("- COM.INST.Brace:\t\t" + list.size() + "\n");
  //
  // // COM.INST.CodeComment
  // rule = new COMINSTCodeComment();
  // executeRule();
  // output.write("- COM.INST.CodeComment:\t\t" + list.size() + "\n");
  //
  // // COM.INST.GoTo
  // rule = new COMINSTGoTo();
  // executeRule();
  // output.write("- COM.INST.GoTo:\t\t" + list.size() + "\n");
  //
  // // COM.INST.LoopCondition
  // rule = new COMINSTLoopCondition();
  // executeRule();
  // output.write("- COM.INST.LoopCondition:\t\t" + list.size() + "\n");
  //
  // // COM.NAME.Homonomy
  // rule = new COMNAMEHomonymy();
  // executeRule();
  // output.write("- COM.NAME.Homonomy:\t\t" + list.size() + "\n");
  //
  // // COM.PRES.DATA
  // rule = new COMPRESData();
  // executeRule();
  // output.write("- COM.PRES.Data:\t\t" + list.size() + "\n");
  //
  // // COM.PRES.Header
  // rule = new COMPRESHeader();
  // executeRule();
  // output.write("- COM.PRES.Header:\t\t" + list.size() + "\n");
  //
  // // COM.PRES.Indent
  // rule = new COMPRESIndent();
  // executeRule();
  // output.write("- COM.PRES.Indent:\t\t" + list.size() + "\n");
  //
  // // COM.PRES.lengthLine
  // rule = new COMPRESLengthLine();
  // executeRule();
  // output.write("- COM.PRES.LengthLine:\t\t" + list.size() + "\n");
  //
  // // COM.TYPE.Expression
  // rule = new COMTYPEExpression();
  // executeRule();
  // output.write("- COM.TYPE.Expression:\t\t" + list.size() + "\n");
  //
  // // F77.BLOC.COMMON
  // rule = new F77BLOCCommon();
  // executeRule();
  // output.write("- F77.BLOC.Common:\t\t" + list.size() + "\n");
  //
  // // F77.BLOC.ELSE
  // rule = new F77BLOCElse();
  // executeRule();
  // output.write("- F77.BLOC.Else:\t\t" + list.size() + "\n");
  //
  // // F77.BLOC.Function
  // rule = new F77BLOCFunction();
  // executeRule();
  // output.write("- F77.BLOC.Function:\t\t" + list.size() + "\n");
  //
  // // F77.BLOC.Loop
  // rule = new F77BLOCLoop();
  // executeRule();
  // output.write("- F77.BLOC.Loop:\t\t" + list.size() + "\n");
  //
  // // F77.DATA.Array
  // rule = new F77DATAArray();
  // executeRule();
  // output.write("- F77.DATA.Array:\t\t" + list.size() + "\n");
  //
  // // F77.DATA.Common
  // rule = new F77DATACommon();
  // executeRule();
  // output.write("- F77.DATA.Common:\t\t" + list.size() + "\n");
  //
  // // F77.DATA.Double
  // rule = new F77DATADouble();
  // executeRule();
  // output.write("- F77.DATA.Double:\t\t" + list.size() + "\n");
  //
  // // F77.DATA.Initialisation
  // rule = new F77DATAInitialization();
  // executeRule();
  // output.write("- F77.DATA.Initialisation:\t\t" + list.size() + "\n");
  //
  // // F77.DATA.IO
  // rule = new F77DATAIO();
  // executeRule();
  // output.write("- F77.DATA.IO:\t\t" + list.size() + "\n");
  //
  // // F77.DATA.LoopDo
  // rule = new F77DATALoopDO();
  // executeRule();
  // output.write("- F77.DATA.LoopDo:\t\t" + list.size() + "\n");
  //
  // // F77.DATA.Parameter
  // rule = new F77DATAParameter();
  // executeRule();
  // output.write("- F77.DATA.Parameter:\t\t" + list.size() + "\n");
  //
  // // F77.DATA.Type
  // rule = new F77DATAType();
  // executeRule();
  // output.write("- F77.DATA.Type:\t\t" + list.size() + "\n");
  //
  // // F77.ERR.OpenRead
  // rule = new F77ERROpenRead();
  // executeRule();
  // output.write("- F77.ERR.OpenRead:\t\t" + list.size() + "\n");
  //
  // // F77.INST.Assign
  // rule = new F77INSTAssign();
  // executeRule();
  // output.write("- F77.INST.Assign:\t\t" + list.size() + "\n");
  //
  // // F77.INST.Dimension
  // rule = new F77INSTDimension();
  // executeRule();
  // output.write("- F77.INST.Dimension:\t\t" + list.size() + "\n");
  //
  // // F77.INST.Equivalence
  // rule = new F77INSTEquivalence();
  // executeRule();
  // output.write("- F77.INST.Equivalence:\t\t" + list.size() + "\n");
  //
  // // F77.INST.Function
  // rule = new F77INSTFunction();
  // executeRule();
  // output.write("- F77.INST.Funcion:\t\t" + list.size() + "\n");
  //
  // // F77.INST.If
  // rule = new F77INSTIf();
  // executeRule();
  // output.write("- F77.INST.If:\t\t" + list.size() + "\n");
  //
  // // F77.INST.Include
  // rule = new F77INSTInclude();
  // executeRule();
  // output.write("- F77.INST.Include:\t\t" + list.size() + "\n");
  //
  // // F77.INST.Pause
  // rule = new F77INSTPause();
  // executeRule();
  // output.write("- F77.INST.Pause:\t\t" + list.size() + "\n");
  //
  // // F77.INST.Return
  // rule = new F77INSTReturn();
  // executeRule();
  // output.write("- F77.INST.Return:\t\t" + list.size() + "\n");
  //
  // // F77.INST.Save
  // rule = new F77INSTSave();
  // executeRule();
  // output.write("- F77.INST.Save:\t\t" + list.size() + "\n");
  //
  // // F77.MET.Line
  // rule = new F77METLine();
  // executeRule();
  // output.write("- F77.MET.Line:\t\t" + list.size() + "\n");
  //
  // // F77.NAME.GenericIntrinsic
  // rule = new F77NAMEGenericIntrinsic();
  // executeRule();
  // output.write("- F77.NAME.GenericIntrinsic:\t\t" + list.size() + "\n");
  //
  // // F77.NAME.Intrinsic
  // rule = new F77NAMEIntrinsic();
  // executeRule();
  // output.write("- F77.NAME.Intrinsic:\t\t" + list.size() + "\n");
  //
  // // F77.NAME.KeyWords
  // rule = new F77NAMEKeyWords();
  // executeRule();
  // output.write("- F77.NAME.KeyWords:\t\t" + list.size() + "\n");
  //
  // // F77.NAME.Label
  // rule = new F77NAMELabel();
  // executeRule();
  // output.write("- F77.NAME.Label:\t\t" + list.size() + "\n");
  //
  // // F77.PROTO:Declaration
  // rule = new F77PROTODeclaration();
  // executeRule();
  // output.write("- F77.PROTO.Declaration:\t\t" + list.size() + "\n");
  //
  // // F77.REF.IO
  // rule = new F77REFIO();
  // executeRule();
  // output.write("- F77.REF.IO:\t\t" + list.size() + "\n");
  //
  // // F77.REF.Open
  // rule = new F77REFOpen();
  // executeRule();
  // output.write("- F77.REF.Open:\t\t" + list.size() + "\n");
  //
  // // F77.REF.Parameter
  // rule = new F77REFParameter();
  // executeRule();
  // output.write("- F77.REF.Parameter:\t\t" + list.size() + "\n");
  //
  // // F77.TYPE.Basic
  // rule = new F77TYPEBasic();
  // executeRule();
  // output.write("- F77.TYPE.Basic:\t\t" + list.size() + "\n");
  //
  // // F77.TYPE.Hollerith
  // rule = new F77TYPEHollerith();
  // executeRule();
  // output.write("- F77.TYPE.Hollerith:\t\t" + list.size() + "\n");
  //
  //
  // }
  // /** After run for all files: close file writer**/
  // output.close();
  // } catch ( IOException e ) {
  // e.printStackTrace();
  // }
  //
  //
  //
  //
  // }
  //
  // private void executeRule() {
  // try {
  // rule.setContribution(TestUtils.getContribution("", ""));
  // rule.setInputFile(file);
  // list = rule.run();
  // } catch (FileNotFoundException e) {
  // e.printStackTrace();
  // } catch (IOException e) {
  // e.printStackTrace();
  // } catch (JFlexException e) {
  // e.printStackTrace();
  // }
  // }
}<|MERGE_RESOLUTION|>--- conflicted
+++ resolved
@@ -10,7 +10,7 @@
 import static org.junit.Assert.fail;
 
 import fr.cnes.analysis.tools.analyzer.Analyzer;
-import fr.cnes.analysis.tools.analyzer.datas.Violation;
+import fr.cnes.analysis.tools.analyzer.datas.CheckResult;
 import java.io.BufferedReader;
 import java.io.BufferedWriter;
 import java.io.File;
@@ -21,627 +21,510 @@
 import java.util.ArrayList;
 import java.util.LinkedList;
 import java.util.List;
-<<<<<<< HEAD
-
-=======
->>>>>>> edafe37b
 import org.eclipse.core.runtime.Path;
 import org.junit.Test;
 
-<<<<<<< HEAD
-import fr.cnes.analysis.tools.analyzer.RuleAnalysisJob;
-import fr.cnes.analysis.tools.analyzer.datas.CheckResult;
-
 public class TestGlobal_1 {
-	/** This list contains all the violations when the analyse is executed **/
-	public static List<CheckResult> list = new LinkedList<CheckResult>();
-	List<File> listFiles = new LinkedList<File>();
-
-	/**********************/
-	/** PARAMS TO DEFINE **/
-	/**********************/
-
-	/** Folder where the function find files to execute the analyze **/
-	final String resources = "/resources/f90_1";
-	/** Extension of the files to be analyzed **/
-	final String extension = "f90";
-	/** Id to execute the analysis **/
-	final String ruleExtensionId = "fr.cnes.analysis.tools.fortran90.analyzer.rule";
-
-	/**
-	 * Function test to validate global test. This function do - get all files
-	 * in /resources folder - run analysis in this files - export results to
-	 * globalTest.txt file - compare file with the last one
-	 * 
-	 * NOTE: to run this test in jUnit: Run As > jUnit PlugIn in test
-	 */
-	@Test
-	public void runGlobalTest() {
-		try {
-			/** File where to save the result of the execution **/
-			File fileResult = new File("resources/globalTest_1.txt");
-			fileResult.deleteOnExit();
-			/**
-			 * File to compare with fileResult. This file is the verified
-			 * version of the execution
-			 **/
-			File fileResultValidated = new File("resources/globalTestValidated_1.txt");
-=======
-public class TestGlobal_1 {
-  /** This list contains all the violations when the analyse is executed **/
-  public static List<Violation> list            = new LinkedList<Violation>();
-  List<File>                    listFiles       = new LinkedList<File>();
->>>>>>> edafe37b
-
-  /**********************/
-  /** PARAMS TO DEFINE **/
-  /**********************/
-
-  /** Folder where the function find files to execute the analyze **/
-  final String                  resources       = "/resources/f90_1";
-  /** Extension of the files to be analyzed **/
-  final String                  extension       = "f90";
-  /** Id to execute the analysis **/
-  final String                  ruleExtensionId = "fr.cnes.analysis.tools.fortran90.rule";
-
-<<<<<<< HEAD
-			/** Add change listener to check when the job is done **/
-			analysis.addJobChangeListener(new JobChangeAdapter() {
-				@Override
-				public void done(final IJobChangeEvent event) {
-					/** Running rule **/
-					TestGlobal_1.list = analysis.getCheckResults();
-				}
-			});
-=======
-  /**
-   * Function test to validate global test. This function do - get all files in /resources folder -
-   * run analysis in this files - export results to globalTest.txt file - compare file with the last
-   * one
-   * 
-   * NOTE: to run this test in jUnit: Run As > jUnit PlugIn in test
-   */
-  @Test
-  public void runGlobalTest() {
-    try {
-      /** File where to save the result of the execution **/
-      File fileResult = new File("resources/globalTest_1.txt");
-      fileResult.deleteOnExit();
-      /**
-       * File to compare with fileResult. This file is the verified version of the execution
-       **/
-      File fileResultValidated = new File("resources/globalTestValidated_1.txt");
->>>>>>> edafe37b
-
-      /** Get resources file **/
-      String resourcesPath = System.getProperty("user.dir") + resources;
-      File folder = new File(resourcesPath);
-      /** Save files into a list **/
-      getFilesIntoFolder(folder);
-      Analyzer analysis = new Analyzer();
-      List<String> extensionIds = new ArrayList<>();
-      extensionIds.add(ruleExtensionId);
-
-      TestGlobal_1.list = analysis.applyRules(listFiles, extensionIds, null);
-
-      /** Export values into file **/
-      createExportFile(fileResult);
-
-      /** Compare new test with last one **/
-      assertTrue(compareFiles(fileResult, fileResultValidated));
-    } catch (Exception e) {
-      fail("Erreur d'analyse " + e.getMessage());
+    /** This list contains all the violations when the analyse is executed **/
+    public static List<CheckResult> list = new LinkedList<CheckResult>();
+    List<File> listFiles = new LinkedList<File>();
+
+    /**********************/
+    /** PARAMS TO DEFINE **/
+    /**********************/
+
+    /** Folder where the function find files to execute the analyze **/
+    final String resources = "/resources/f90_1";
+    /** Extension of the files to be analyzed **/
+    final String extension = "f90";
+    /** Id to execute the analysis **/
+    final String ruleExtensionId = "fr.cnes.analysis.tools.fortran90.rule";
+
+    /**
+     * Function test to validate global test. This function do - get all files
+     * in /resources folder - run analysis in this files - export results to
+     * globalTest.txt file - compare file with the last one
+     * 
+     * NOTE: to run this test in jUnit: Run As > jUnit PlugIn in test
+     */
+    @Test
+    public void runGlobalTest() {
+        try {
+            /** File where to save the result of the execution **/
+            File fileResult = new File("resources/globalTest_1.txt");
+            fileResult.deleteOnExit();
+            /**
+             * File to compare with fileResult. This file is the verified
+             * version of the execution
+             **/
+            File fileResultValidated = new File("resources/globalTestValidated_1.txt");
+
+            /** Get resources file **/
+            String resourcesPath = System.getProperty("user.dir") + resources;
+            File folder = new File(resourcesPath);
+            /** Save files into a list **/
+            getFilesIntoFolder(folder);
+            Analyzer analysis = new Analyzer();
+            List<String> extensionIds = new ArrayList<>();
+            extensionIds.add(ruleExtensionId);
+
+            TestGlobal_1.list = analysis.applyRules(listFiles, extensionIds, null);
+
+            /** Export values into file **/
+            createExportFile(fileResult);
+
+            /** Compare new test with last one **/
+            assertTrue(compareFiles(fileResult, fileResultValidated));
+        } catch (Exception e) {
+            fail("Erreur d'analyse " + e.getMessage());
+        }
     }
-  }
-
-  private void getFilesIntoFolder(File folder) {
-    if (folder.isDirectory()) {
-      File[] listOfFiles = folder.listFiles();
-      /** For each file, check the extension and save IPath into List **/
-      for (File file : listOfFiles) {
-        if (file.isDirectory())
-          getFilesIntoFolder(file);
-        else {
-          int i = file.getAbsolutePath().lastIndexOf(".");
-          if (file.getAbsolutePath().substring(i + 1).toLowerCase().equals(extension)) {
-
-<<<<<<< HEAD
-	private void getFilesIntoFolder(File folder) {
-		if (folder.isDirectory()) {
-			File[] listOfFiles = folder.listFiles();
-			/** For each file, check the extension and save IPath into List **/
-			for (File file : listOfFiles) {
-				if (file.isDirectory())
-					getFilesIntoFolder(file);
-				else {
-					int i = file.getAbsolutePath().lastIndexOf(".");
-					if (file.getAbsolutePath().substring(i + 1).toLowerCase().equals(extension)) {
-
-						listFiles.add(file);
-					}
-				}
-			}
-		}
-=======
-            listFiles.add(file);
-          }
+
+    private void getFilesIntoFolder(File folder) {
+        if (folder.isDirectory()) {
+            File[] listOfFiles = folder.listFiles();
+            /** For each file, check the extension and save IPath into List **/
+            for (File file : listOfFiles) {
+                if (file.isDirectory())
+                    getFilesIntoFolder(file);
+                else {
+                    int i = file.getAbsolutePath().lastIndexOf(".");
+                    if (file.getAbsolutePath().substring(i + 1).toLowerCase().equals(extension)) {
+
+                        listFiles.add(file);
+                    }
+                }
+            }
         }
-      }
+
     }
->>>>>>> edafe37b
-
-  }
-
-  /**
-   * Function to create the error file. The file has the following: RuleName FileName NumError
-   */
-  private void createExportFile(File fileResult) {
-    try {
-      /** Create result file **/
-      BufferedWriter output = new BufferedWriter(new FileWriter(fileResult));
-
-<<<<<<< HEAD
-			/** If the list is bigger than one **/
-			if (list.size() > 1) {
-				String rule = list.get(0).getName();
-				String file = new Path(list.get(0).getFile().getAbsolutePath()).lastSegment();
-				int errors = 1;
-				/** Iterate over the elements **/
-				for (int i = 1; i < list.size(); i++) {
-					CheckResult checkResult = list.get(i);
-					/** If the is more errors in the same rule **/
-					if (checkResult.getName().equals(rule)) {
-						/**
-						 * If there is more errors in the same file -> increase
-						 * error
-						 **/
-						if (new Path(checkResult.getFile().getAbsolutePath()).lastSegment().equals(file)) {
-							errors++;
-						}
-						/** If the filename has change -> print error **/
-						else {
-							output.write(rule + " " + file + " " + errors + "\n");
-							file = new Path(checkResult.getFile().getAbsolutePath()).lastSegment();
-							errors = 1;
-						}
-					}
-					/** If rule has change -> print error **/
-					else {
-						output.write(rule + " " + file + " " + errors + "\n");
-						rule = checkResult.getName();
-						file = new Path(checkResult.getFile().getAbsolutePath()).lastSegment();
-						errors = 1;
-					}
-				}
-			}
-			/** Only one error -> print directly **/
-			else if (list.size() > 0) {
-				output.write(list.get(0).getName() + " "
-						+ new Path(list.get(0).getFile().getAbsolutePath()).lastSegment() + " 1\n");
-			}
-			/** After run for all files: close file writer **/
-			output.close();
-		} catch (IOException e) {
-			fail("Erreur d'analyse (IOException)");
-		}
-	}
-=======
-      /** If the list is bigger than one **/
-      if (list.size() > 1) {
-        String rule = list.get(0).getRuleName();
-        String file = new Path(list.get(0).getFile().getAbsolutePath()).lastSegment();
-        int errors = 1;
-        /** Iterate over the elements **/
-        for (int i = 1; i < list.size(); i++) {
-          Violation violation = list.get(i);
-          /** If the is more errors in the same rule **/
-          if (violation.getRuleName().equals(rule)) {
-            /**
-             * If there is more errors in the same file -> increase error
-             **/
-            if (new Path(violation.getFile().getAbsolutePath()).lastSegment().equals(file)) {
-              errors++;
+
+    /**
+     * Function to create the error file. The file has the following: RuleName
+     * FileName NumError
+     */
+    private void createExportFile(File fileResult) {
+        try {
+            /** Create result file **/
+            BufferedWriter output = new BufferedWriter(new FileWriter(fileResult));
+            /** If the list is bigger than one **/
+            if (list.size() > 1) {
+                String rule = list.get(0).getName();
+                String file = new Path(list.get(0).getFile().getAbsolutePath()).lastSegment();
+                int errors = 1;
+                /** Iterate over the elements **/
+                for (int i = 1; i < list.size(); i++) {
+                    CheckResult violation = list.get(i);
+                    /** If the is more errors in the same rule **/
+                    if (violation.getName().equals(rule)) {
+                        /**
+                         * If there is more errors in the same file -> increase
+                         * error
+                         **/
+                        if (new Path(violation.getFile().getAbsolutePath()).lastSegment()
+                                .equals(file)) {
+                            errors++;
+                        }
+                        /** If the filename has change -> print error **/
+                        else {
+                            output.write(rule + " " + file + " " + errors + "\n");
+                            file = new Path(violation.getFile().getAbsolutePath()).lastSegment();
+                            errors = 1;
+                        }
+                    }
+                    /** If rule has change -> print error **/
+                    else {
+                        output.write(rule + " " + file + " " + errors + "\n");
+                        rule = violation.getName();
+                        file = new Path(violation.getFile().getAbsolutePath()).lastSegment();
+                        errors = 1;
+                    }
+                }
             }
-            /** If the filename has change -> print error **/
-            else {
-              output.write(rule + " " + file + " " + errors + "\n");
-              file = new Path(violation.getFile().getAbsolutePath()).lastSegment();
-              errors = 1;
+            /** Only one error -> print directly **/
+            else if (list.size() > 0) {
+                output.write(list.get(0).getName() + " "
+                        + new Path(list.get(0).getFile().getAbsolutePath()).lastSegment() + " 1\n");
             }
-          }
-          /** If rule has change -> print error **/
-          else {
-            output.write(rule + " " + file + " " + errors + "\n");
-            rule = violation.getRuleName();
-            file = new Path(violation.getFile().getAbsolutePath()).lastSegment();
-            errors = 1;
-          }
+            /** After run for all files: close file writer **/
+            output.close();
+        } catch (IOException e) {
+            fail("Erreur d'analyse (IOException)");
         }
-      }
-      /** Only one error -> print directly **/
-      else if (list.size() > 0) {
-        output.write(list.get(0).getRuleName() + " "
-            + new Path(list.get(0).getFile().getAbsolutePath()).lastSegment() + " 1\n");
-      }
-      /** After run for all files: close file writer **/
-      output.close();
-    } catch (IOException e) {
-      fail("Erreur d'analyse (IOException)");
     }
-  }
->>>>>>> edafe37b
-
-  /**
-   * Comparison between files
-   * 
-   * @return equals indicate the equality of the files
-   */
-  private boolean compareFiles(File fileResult, File fileResultValidated) {
-    boolean equals = true;
-    try {
-      /** Create reader for both files **/
-      FileReader fR1 = new FileReader(fileResult);
-      FileReader fR2 = new FileReader(fileResultValidated);
-      BufferedReader reader1 = new BufferedReader(fR1);
-      BufferedReader reader2 = new BufferedReader(fR2);
-
-      /** String for compare **/
-      String line1 = null;
-      String line2 = null;
-
-      /** Loop over the lines to find differences **/
-      while (((line1 = reader1.readLine()) != null) && ((line2 = reader2.readLine()) != null)) {
-        if (!line1.equalsIgnoreCase(line2)) {
-          equals = false;
-          break;
+
+    /**
+     * Comparison between files
+     * 
+     * @return equals indicate the equality of the files
+     */
+    private boolean compareFiles(File fileResult, File fileResultValidated) {
+        boolean equals = true;
+        try {
+            /** Create reader for both files **/
+            FileReader fR1 = new FileReader(fileResult);
+            FileReader fR2 = new FileReader(fileResultValidated);
+            BufferedReader reader1 = new BufferedReader(fR1);
+            BufferedReader reader2 = new BufferedReader(fR2);
+
+            /** String for compare **/
+            String line1 = null;
+            String line2 = null;
+
+            /** Loop over the lines to find differences **/
+            while (((line1 = reader1.readLine()) != null) && ((line2 = reader2.readLine()) != null))
+
+            {
+                if (!line1.equalsIgnoreCase(line2)) {
+                    equals = false;
+                    break;
+                }
+            }
+            reader1.close();
+            reader2.close();
+        } catch (FileNotFoundException e) {
+            fail("Erreur d'analyse (FileNotFoundException)");
+        } catch (IOException e) {
+            fail("Erreur d'analyse (IOException)");
         }
-      }
-      reader1.close();
-      reader2.close();
-
-    } catch (FileNotFoundException e) {
-      fail("Erreur d'analyse (FileNotFoundException)");
-    } catch (IOException e) {
-      fail("Erreur d'analyse (IOException)");
+        /** Return value **/
+        return equals;
     }
-    /** Return value **/
-    return equals;
-  }
-
-  // @Test
-  // public void runGlobalTest() {
-  //
-  // try {
-  // /** Create result file**/
-  // File fileResult = new File("resources/globalTest.txt");
-  // BufferedWriter output = new BufferedWriter(new FileWriter(fileResult));
-  //
-  // /** Iterate over the files **/
-  // for(String fileStr : files) {
-  // file = new Path( this.getClass().getClassLoader()
-  // .getResource(fileStr).getPath());
-  // /** Write file name **/
-  // output.write( fileStr + "\n");
-  //
-  // // COM.DATA.ALLOC
-  // rule = new COMDATAAlloc();
-  // executeRule();
-  // output.write("- COM.DATA.Alloc:\t\t" + list.size() + "\n");
-  //
-  // // COM.DATA.FLOATCOMPARE
-  // rule = new COMDATAFloatCompare();
-  // executeRule();
-  // output.write("- COM.DATA.FloatCompare:\t\t" + list.size() + "\n");
-  //
-  // // COM.DATA.INITIALISATION
-  // rule = new COMDATAInitialisation();
-  // executeRule();
-  // output.write("- COM.DATA.Initialisation:\t\t" + list.size() + "\n");
-  //
-  // // COM.DATA.Invariant
-  // rule = new COMDATAInvariant();
-  // executeRule();
-  // output.write("- COM.DATA.Invariant:\t\t" + list.size() + "\n");
-  //
-  // // COM.DATA.LoopCondition
-  // rule = new COMDATALoopCondition();
-  // executeRule();
-  // output.write("- COM.DATA.LoopCondition:\t\t" + list.size() + "\n");
-  //
-  // // COM.DATA.NotUsed
-  // rule = new COMDATANotUsed();
-  // executeRule();
-  // output.write("- COM.DATA.NotUsed:\t\t" + list.size() + "\n");
-  //
-  // // COM.FLOW.Abort
-  // rule = new COMFLOWAbort();
-  // executeRule();
-  // output.write("- COM.FLOW.Abort:\t\t" + list.size() + "\n");
-  //
-  // // COM.FLOW.ActiveWait
-  // rule = new COMFLOWActiveWait();
-  // executeRule();
-  // output.write("- COM.FLOW.ActiveWait:\t\t" + list.size() + "\n");
-  //
-  // // COM.FLOW.BooleanExpression
-  // rule = new COMFLOWBooleanExpression();
-  // executeRule();
-  // output.write("- COM.FLOW.BooleanExpression:\t\t" + list.size() + "\n");
-  //
-  // // COM.FLOW.CheckCoedReturn
-  // rule = new COMFLOWCheckCodeReturn();
-  // executeRule();
-  // output.write("- COM.FLOW.CheckCodeReturn:\t\t" + list.size() + "\n");
-  //
-  // // COM.FLOW.Exit
-  // rule = new COMFLOWExit();
-  // executeRule();
-  // output.write("- COM.FLOW.Exit:\t\t" + list.size() + "\n");
-  //
-  // // COM.FLOW.ExitLoop
-  // rule = new COMFLOWExitLoop();
-  // executeRule();
-  // output.write("- COM.FLOW.ExitLoop:\t\t" + list.size() + "\n");
-  //
-  // // COM.FLOW.FileExistence
-  // rule = new COMFLOWFileExistence();
-  // executeRule();
-  // output.write("- COM.FLOW.FileExistence:\t\t" + list.size() + "\n");
-  //
-  // // COM.FLOW.FilePath
-  // rule = new COMFLOWFilePath();
-  // executeRule();
-  // output.write("- COM.FLOW.FilePath:\t\t" + list.size() + "\n");
-  //
-  // // COM.FLOW.Recursion
-  // rule = new COMFLOWRecursion();
-  // executeRule();
-  // output.write("- COM.FLOW.Recursion:\t\t" + list.size() + "\n");
-  //
-  // // COM.INST.BoolNegation
-  // rule = new COMINSTBoolNegation();
-  // executeRule();
-  // output.write("- COM.INST.BoolNegation:\t\t" + list.size() + "\n");
-  //
-  // // COM.INST.Brace
-  // rule = new COMINSTBrace();
-  // executeRule();
-  // output.write("- COM.INST.Brace:\t\t" + list.size() + "\n");
-  //
-  // // COM.INST.CodeComment
-  // rule = new COMINSTCodeComment();
-  // executeRule();
-  // output.write("- COM.INST.CodeComment:\t\t" + list.size() + "\n");
-  //
-  // // COM.INST.GoTo
-  // rule = new COMINSTGoTo();
-  // executeRule();
-  // output.write("- COM.INST.GoTo:\t\t" + list.size() + "\n");
-  //
-  // // COM.INST.LoopCondition
-  // rule = new COMINSTLoopCondition();
-  // executeRule();
-  // output.write("- COM.INST.LoopCondition:\t\t" + list.size() + "\n");
-  //
-  // // COM.NAME.Homonomy
-  // rule = new COMNAMEHomonymy();
-  // executeRule();
-  // output.write("- COM.NAME.Homonomy:\t\t" + list.size() + "\n");
-  //
-  // // COM.PRES.DATA
-  // rule = new COMPRESData();
-  // executeRule();
-  // output.write("- COM.PRES.Data:\t\t" + list.size() + "\n");
-  //
-  // // COM.PRES.Header
-  // rule = new COMPRESHeader();
-  // executeRule();
-  // output.write("- COM.PRES.Header:\t\t" + list.size() + "\n");
-  //
-  // // COM.PRES.Indent
-  // rule = new COMPRESIndent();
-  // executeRule();
-  // output.write("- COM.PRES.Indent:\t\t" + list.size() + "\n");
-  //
-  // // COM.PRES.lengthLine
-  // rule = new COMPRESLengthLine();
-  // executeRule();
-  // output.write("- COM.PRES.LengthLine:\t\t" + list.size() + "\n");
-  //
-  // // COM.TYPE.Expression
-  // rule = new COMTYPEExpression();
-  // executeRule();
-  // output.write("- COM.TYPE.Expression:\t\t" + list.size() + "\n");
-  //
-  // // F77.BLOC.COMMON
-  // rule = new F77BLOCCommon();
-  // executeRule();
-  // output.write("- F77.BLOC.Common:\t\t" + list.size() + "\n");
-  //
-  // // F77.BLOC.ELSE
-  // rule = new F77BLOCElse();
-  // executeRule();
-  // output.write("- F77.BLOC.Else:\t\t" + list.size() + "\n");
-  //
-  // // F77.BLOC.Function
-  // rule = new F77BLOCFunction();
-  // executeRule();
-  // output.write("- F77.BLOC.Function:\t\t" + list.size() + "\n");
-  //
-  // // F77.BLOC.Loop
-  // rule = new F77BLOCLoop();
-  // executeRule();
-  // output.write("- F77.BLOC.Loop:\t\t" + list.size() + "\n");
-  //
-  // // F77.DATA.Array
-  // rule = new F77DATAArray();
-  // executeRule();
-  // output.write("- F77.DATA.Array:\t\t" + list.size() + "\n");
-  //
-  // // F77.DATA.Common
-  // rule = new F77DATACommon();
-  // executeRule();
-  // output.write("- F77.DATA.Common:\t\t" + list.size() + "\n");
-  //
-  // // F77.DATA.Double
-  // rule = new F77DATADouble();
-  // executeRule();
-  // output.write("- F77.DATA.Double:\t\t" + list.size() + "\n");
-  //
-  // // F77.DATA.Initialisation
-  // rule = new F77DATAInitialization();
-  // executeRule();
-  // output.write("- F77.DATA.Initialisation:\t\t" + list.size() + "\n");
-  //
-  // // F77.DATA.IO
-  // rule = new F77DATAIO();
-  // executeRule();
-  // output.write("- F77.DATA.IO:\t\t" + list.size() + "\n");
-  //
-  // // F77.DATA.LoopDo
-  // rule = new F77DATALoopDO();
-  // executeRule();
-  // output.write("- F77.DATA.LoopDo:\t\t" + list.size() + "\n");
-  //
-  // // F77.DATA.Parameter
-  // rule = new F77DATAParameter();
-  // executeRule();
-  // output.write("- F77.DATA.Parameter:\t\t" + list.size() + "\n");
-  //
-  // // F77.DATA.Type
-  // rule = new F77DATAType();
-  // executeRule();
-  // output.write("- F77.DATA.Type:\t\t" + list.size() + "\n");
-  //
-  // // F77.ERR.OpenRead
-  // rule = new F77ERROpenRead();
-  // executeRule();
-  // output.write("- F77.ERR.OpenRead:\t\t" + list.size() + "\n");
-  //
-  // // F77.INST.Assign
-  // rule = new F77INSTAssign();
-  // executeRule();
-  // output.write("- F77.INST.Assign:\t\t" + list.size() + "\n");
-  //
-  // // F77.INST.Dimension
-  // rule = new F77INSTDimension();
-  // executeRule();
-  // output.write("- F77.INST.Dimension:\t\t" + list.size() + "\n");
-  //
-  // // F77.INST.Equivalence
-  // rule = new F77INSTEquivalence();
-  // executeRule();
-  // output.write("- F77.INST.Equivalence:\t\t" + list.size() + "\n");
-  //
-  // // F77.INST.Function
-  // rule = new F77INSTFunction();
-  // executeRule();
-  // output.write("- F77.INST.Funcion:\t\t" + list.size() + "\n");
-  //
-  // // F77.INST.If
-  // rule = new F77INSTIf();
-  // executeRule();
-  // output.write("- F77.INST.If:\t\t" + list.size() + "\n");
-  //
-  // // F77.INST.Include
-  // rule = new F77INSTInclude();
-  // executeRule();
-  // output.write("- F77.INST.Include:\t\t" + list.size() + "\n");
-  //
-  // // F77.INST.Pause
-  // rule = new F77INSTPause();
-  // executeRule();
-  // output.write("- F77.INST.Pause:\t\t" + list.size() + "\n");
-  //
-  // // F77.INST.Return
-  // rule = new F77INSTReturn();
-  // executeRule();
-  // output.write("- F77.INST.Return:\t\t" + list.size() + "\n");
-  //
-  // // F77.INST.Save
-  // rule = new F77INSTSave();
-  // executeRule();
-  // output.write("- F77.INST.Save:\t\t" + list.size() + "\n");
-  //
-  // // F77.MET.Line
-  // rule = new F77METLine();
-  // executeRule();
-  // output.write("- F77.MET.Line:\t\t" + list.size() + "\n");
-  //
-  // // F77.NAME.GenericIntrinsic
-  // rule = new F77NAMEGenericIntrinsic();
-  // executeRule();
-  // output.write("- F77.NAME.GenericIntrinsic:\t\t" + list.size() + "\n");
-  //
-  // // F77.NAME.Intrinsic
-  // rule = new F77NAMEIntrinsic();
-  // executeRule();
-  // output.write("- F77.NAME.Intrinsic:\t\t" + list.size() + "\n");
-  //
-  // // F77.NAME.KeyWords
-  // rule = new F77NAMEKeyWords();
-  // executeRule();
-  // output.write("- F77.NAME.KeyWords:\t\t" + list.size() + "\n");
-  //
-  // // F77.NAME.Label
-  // rule = new F77NAMELabel();
-  // executeRule();
-  // output.write("- F77.NAME.Label:\t\t" + list.size() + "\n");
-  //
-  // // F77.PROTO:Declaration
-  // rule = new F77PROTODeclaration();
-  // executeRule();
-  // output.write("- F77.PROTO.Declaration:\t\t" + list.size() + "\n");
-  //
-  // // F77.REF.IO
-  // rule = new F77REFIO();
-  // executeRule();
-  // output.write("- F77.REF.IO:\t\t" + list.size() + "\n");
-  //
-  // // F77.REF.Open
-  // rule = new F77REFOpen();
-  // executeRule();
-  // output.write("- F77.REF.Open:\t\t" + list.size() + "\n");
-  //
-  // // F77.REF.Parameter
-  // rule = new F77REFParameter();
-  // executeRule();
-  // output.write("- F77.REF.Parameter:\t\t" + list.size() + "\n");
-  //
-  // // F77.TYPE.Basic
-  // rule = new F77TYPEBasic();
-  // executeRule();
-  // output.write("- F77.TYPE.Basic:\t\t" + list.size() + "\n");
-  //
-  // // F77.TYPE.Hollerith
-  // rule = new F77TYPEHollerith();
-  // executeRule();
-  // output.write("- F77.TYPE.Hollerith:\t\t" + list.size() + "\n");
-  //
-  //
-  // }
-  // /** After run for all files: close file writer**/
-  // output.close();
-  // } catch ( IOException e ) {
-  // e.printStackTrace();
-  // }
-  //
-  //
-  //
-  //
-  // }
-  //
-  // private void executeRule() {
-  // try {
-  // rule.setContribution(TestUtils.getContribution("", ""));
-  // rule.setInputFile(file);
-  // list = rule.run();
-  // } catch (FileNotFoundException e) {
-  // e.printStackTrace();
-  // } catch (IOException e) {
-  // e.printStackTrace();
-  // } catch (JFlexException e) {
-  // e.printStackTrace();
-  // }
-  // }
+
+    // @Test
+    // public void runGlobalTest() {
+    //
+    // try {
+    // /** Create result file**/
+    // File fileResult = new File("resources/globalTest.txt");
+    // BufferedWriter output = new BufferedWriter(new FileWriter(fileResult));
+    //
+    // /** Iterate over the files **/
+    // for(String fileStr : files) {
+    // file = new Path( this.getClass().getClassLoader()
+    // .getResource(fileStr).getPath());
+    // /** Write file name **/
+    // output.write( fileStr + "\n");
+    //
+    // // COM.DATA.ALLOC
+    // rule = new COMDATAAlloc();
+    // executeRule();
+    // output.write("- COM.DATA.Alloc:\t\t" + list.size() + "\n");
+    //
+    // // COM.DATA.FLOATCOMPARE
+    // rule = new COMDATAFloatCompare();
+    // executeRule();
+    // output.write("- COM.DATA.FloatCompare:\t\t" + list.size() + "\n");
+    //
+    // // COM.DATA.INITIALISATION
+    // rule = new COMDATAInitialisation();
+    // executeRule();
+    // output.write("- COM.DATA.Initialisation:\t\t" + list.size() + "\n");
+    //
+    // // COM.DATA.Invariant
+    // rule = new COMDATAInvariant();
+    // executeRule();
+    // output.write("- COM.DATA.Invariant:\t\t" + list.size() + "\n");
+    //
+    // // COM.DATA.LoopCondition
+    // rule = new COMDATALoopCondition();
+    // executeRule();
+    // output.write("- COM.DATA.LoopCondition:\t\t" + list.size() + "\n");
+    //
+    // // COM.DATA.NotUsed
+    // rule = new COMDATANotUsed();
+    // executeRule();
+    // output.write("- COM.DATA.NotUsed:\t\t" + list.size() + "\n");
+    //
+    // // COM.FLOW.Abort
+    // rule = new COMFLOWAbort();
+    // executeRule();
+    // output.write("- COM.FLOW.Abort:\t\t" + list.size() + "\n");
+    //
+    // // COM.FLOW.ActiveWait
+    // rule = new COMFLOWActiveWait();
+    // executeRule();
+    // output.write("- COM.FLOW.ActiveWait:\t\t" + list.size() + "\n");
+    //
+    // // COM.FLOW.BooleanExpression
+    // rule = new COMFLOWBooleanExpression();
+    // executeRule();
+    // output.write("- COM.FLOW.BooleanExpression:\t\t" + list.size() + "\n");
+    //
+    // // COM.FLOW.CheckCoedReturn
+    // rule = new COMFLOWCheckCodeReturn();
+    // executeRule();
+    // output.write("- COM.FLOW.CheckCodeReturn:\t\t" + list.size() + "\n");
+    //
+    // // COM.FLOW.Exit
+    // rule = new COMFLOWExit();
+    // executeRule();
+    // output.write("- COM.FLOW.Exit:\t\t" + list.size() + "\n");
+    //
+    // // COM.FLOW.ExitLoop
+    // rule = new COMFLOWExitLoop();
+    // executeRule();
+    // output.write("- COM.FLOW.ExitLoop:\t\t" + list.size() + "\n");
+    //
+    // // COM.FLOW.FileExistence
+    // rule = new COMFLOWFileExistence();
+    // executeRule();
+    // output.write("- COM.FLOW.FileExistence:\t\t" + list.size() + "\n");
+    //
+    // // COM.FLOW.FilePath
+    // rule = new COMFLOWFilePath();
+    // executeRule();
+    // output.write("- COM.FLOW.FilePath:\t\t" + list.size() + "\n");
+    //
+    // // COM.FLOW.Recursion
+    // rule = new COMFLOWRecursion();
+    // executeRule();
+    // output.write("- COM.FLOW.Recursion:\t\t" + list.size() + "\n");
+    //
+    // // COM.INST.BoolNegation
+    // rule = new COMINSTBoolNegation();
+    // executeRule();
+    // output.write("- COM.INST.BoolNegation:\t\t" + list.size() + "\n");
+    //
+    // // COM.INST.Brace
+    // rule = new COMINSTBrace();
+    // executeRule();
+    // output.write("- COM.INST.Brace:\t\t" + list.size() + "\n");
+    //
+    // // COM.INST.CodeComment
+    // rule = new COMINSTCodeComment();
+    // executeRule();
+    // output.write("- COM.INST.CodeComment:\t\t" + list.size() + "\n");
+    //
+    // // COM.INST.GoTo
+    // rule = new COMINSTGoTo();
+    // executeRule();
+    // output.write("- COM.INST.GoTo:\t\t" + list.size() + "\n");
+    //
+    // // COM.INST.LoopCondition
+    // rule = new COMINSTLoopCondition();
+    // executeRule();
+    // output.write("- COM.INST.LoopCondition:\t\t" + list.size() + "\n");
+    //
+    // // COM.NAME.Homonomy
+    // rule = new COMNAMEHomonymy();
+    // executeRule();
+    // output.write("- COM.NAME.Homonomy:\t\t" + list.size() + "\n");
+    //
+    // // COM.PRES.DATA
+    // rule = new COMPRESData();
+    // executeRule();
+    // output.write("- COM.PRES.Data:\t\t" + list.size() + "\n");
+    //
+    // // COM.PRES.Header
+    // rule = new COMPRESHeader();
+    // executeRule();
+    // output.write("- COM.PRES.Header:\t\t" + list.size() + "\n");
+    //
+    // // COM.PRES.Indent
+    // rule = new COMPRESIndent();
+    // executeRule();
+    // output.write("- COM.PRES.Indent:\t\t" + list.size() + "\n");
+    //
+    // // COM.PRES.lengthLine
+    // rule = new COMPRESLengthLine();
+    // executeRule();
+    // output.write("- COM.PRES.LengthLine:\t\t" + list.size() + "\n");
+    //
+    // // COM.TYPE.Expression
+    // rule = new COMTYPEExpression();
+    // executeRule();
+    // output.write("- COM.TYPE.Expression:\t\t" + list.size() + "\n");
+    //
+    // // F77.BLOC.COMMON
+    // rule = new F77BLOCCommon();
+    // executeRule();
+    // output.write("- F77.BLOC.Common:\t\t" + list.size() + "\n");
+    //
+    // // F77.BLOC.ELSE
+    // rule = new F77BLOCElse();
+    // executeRule();
+    // output.write("- F77.BLOC.Else:\t\t" + list.size() + "\n");
+    //
+    // // F77.BLOC.Function
+    // rule = new F77BLOCFunction();
+    // executeRule();
+    // output.write("- F77.BLOC.Function:\t\t" + list.size() + "\n");
+    //
+    // // F77.BLOC.Loop
+    // rule = new F77BLOCLoop();
+    // executeRule();
+    // output.write("- F77.BLOC.Loop:\t\t" + list.size() + "\n");
+    //
+    // // F77.DATA.Array
+    // rule = new F77DATAArray();
+    // executeRule();
+    // output.write("- F77.DATA.Array:\t\t" + list.size() + "\n");
+    //
+    // // F77.DATA.Common
+    // rule = new F77DATACommon();
+    // executeRule();
+    // output.write("- F77.DATA.Common:\t\t" + list.size() + "\n");
+    //
+    // // F77.DATA.Double
+    // rule = new F77DATADouble();
+    // executeRule();
+    // output.write("- F77.DATA.Double:\t\t" + list.size() + "\n");
+    //
+    // // F77.DATA.Initialisation
+    // rule = new F77DATAInitialization();
+    // executeRule();
+    // output.write("- F77.DATA.Initialisation:\t\t" + list.size() + "\n");
+    //
+    // // F77.DATA.IO
+    // rule = new F77DATAIO();
+    // executeRule();
+    // output.write("- F77.DATA.IO:\t\t" + list.size() + "\n");
+    //
+    // // F77.DATA.LoopDo
+    // rule = new F77DATALoopDO();
+    // executeRule();
+    // output.write("- F77.DATA.LoopDo:\t\t" + list.size() + "\n");
+    //
+    // // F77.DATA.Parameter
+    // rule = new F77DATAParameter();
+    // executeRule();
+    // output.write("- F77.DATA.Parameter:\t\t" + list.size() + "\n");
+    //
+    // // F77.DATA.Type
+    // rule = new F77DATAType();
+    // executeRule();
+    // output.write("- F77.DATA.Type:\t\t" + list.size() + "\n");
+    //
+    // // F77.ERR.OpenRead
+    // rule = new F77ERROpenRead();
+    // executeRule();
+    // output.write("- F77.ERR.OpenRead:\t\t" + list.size() + "\n");
+    //
+    // // F77.INST.Assign
+    // rule = new F77INSTAssign();
+    // executeRule();
+    // output.write("- F77.INST.Assign:\t\t" + list.size() + "\n");
+    //
+    // // F77.INST.Dimension
+    // rule = new F77INSTDimension();
+    // executeRule();
+    // output.write("- F77.INST.Dimension:\t\t" + list.size() + "\n");
+    //
+    // // F77.INST.Equivalence
+    // rule = new F77INSTEquivalence();
+    // executeRule();
+    // output.write("- F77.INST.Equivalence:\t\t" + list.size() + "\n");
+    //
+    // // F77.INST.Function
+    // rule = new F77INSTFunction();
+    // executeRule();
+    // output.write("- F77.INST.Funcion:\t\t" + list.size() + "\n");
+    //
+    // // F77.INST.If
+    // rule = new F77INSTIf();
+    // executeRule();
+    // output.write("- F77.INST.If:\t\t" + list.size() + "\n");
+    //
+    // // F77.INST.Include
+    // rule = new F77INSTInclude();
+    // executeRule();
+    // output.write("- F77.INST.Include:\t\t" + list.size() + "\n");
+    //
+    // // F77.INST.Pause
+    // rule = new F77INSTPause();
+    // executeRule();
+    // output.write("- F77.INST.Pause:\t\t" + list.size() + "\n");
+    //
+    // // F77.INST.Return
+    // rule = new F77INSTReturn();
+    // executeRule();
+    // output.write("- F77.INST.Return:\t\t" + list.size() + "\n");
+    //
+    // // F77.INST.Save
+    // rule = new F77INSTSave();
+    // executeRule();
+    // output.write("- F77.INST.Save:\t\t" + list.size() + "\n");
+    //
+    // // F77.MET.Line
+    // rule = new F77METLine();
+    // executeRule();
+    // output.write("- F77.MET.Line:\t\t" + list.size() + "\n");
+    //
+    // // F77.NAME.GenericIntrinsic
+    // rule = new F77NAMEGenericIntrinsic();
+    // executeRule();
+    // output.write("- F77.NAME.GenericIntrinsic:\t\t" + list.size() + "\n");
+    //
+    // // F77.NAME.Intrinsic
+    // rule = new F77NAMEIntrinsic();
+    // executeRule();
+    // output.write("- F77.NAME.Intrinsic:\t\t" + list.size() + "\n");
+    //
+    // // F77.NAME.KeyWords
+    // rule = new F77NAMEKeyWords();
+    // executeRule();
+    // output.write("- F77.NAME.KeyWords:\t\t" + list.size() + "\n");
+    //
+    // // F77.NAME.Label
+    // rule = new F77NAMELabel();
+    // executeRule();
+    // output.write("- F77.NAME.Label:\t\t" + list.size() + "\n");
+    //
+    // // F77.PROTO:Declaration
+    // rule = new F77PROTODeclaration();
+    // executeRule();
+    // output.write("- F77.PROTO.Declaration:\t\t" + list.size() + "\n");
+    //
+    // // F77.REF.IO
+    // rule = new F77REFIO();
+    // executeRule();
+    // output.write("- F77.REF.IO:\t\t" + list.size() + "\n");
+    //
+    // // F77.REF.Open
+    // rule = new F77REFOpen();
+    // executeRule();
+    // output.write("- F77.REF.Open:\t\t" + list.size() + "\n");
+    //
+    // // F77.REF.Parameter
+    // rule = new F77REFParameter();
+    // executeRule();
+    // output.write("- F77.REF.Parameter:\t\t" + list.size() + "\n");
+    //
+    // // F77.TYPE.Basic
+    // rule = new F77TYPEBasic();
+    // executeRule();
+    // output.write("- F77.TYPE.Basic:\t\t" + list.size() + "\n");
+    //
+    // // F77.TYPE.Hollerith
+    // rule = new F77TYPEHollerith();
+    // executeRule();
+    // output.write("- F77.TYPE.Hollerith:\t\t" + list.size() + "\n");
+    //
+    //
+    // }
+    // /** After run for all files: close file writer**/
+    // output.close();
+    // } catch ( IOException e ) {
+    // e.printStackTrace();
+    // }
+    //
+    //
+    //
+    //
+    // }
+    //
+    // private void executeRule() {
+    // try {
+    // rule.setContribution(TestUtils.getContribution("", ""));
+    // rule.setInputFile(file);
+    // list = rule.run();
+    // } catch (FileNotFoundException e) {
+    // e.printStackTrace();
+    // } catch (IOException e) {
+    // e.printStackTrace();
+    // } catch (JFlexException e) {
+    // e.printStackTrace();
+    // }
+    // }
 }